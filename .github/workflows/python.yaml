--- conflicted
+++ resolved
@@ -17,10 +17,6 @@
     runs-on: ubuntu-latest
 
     steps:
-<<<<<<< HEAD
-
-=======
->>>>>>> bf6ba34f
       # TODO figure out why dev-framework requires so much disk space and fix that
       - name: Free Disk Space (Ubuntu)
         uses: jlumbroso/free-disk-space@main
