[tool.poetry]
authors = [
  "Andres Rodriguez <andres@validmind.ai>",
  "Juan Martinez <juan@validmind.ai>",
  "Anil Sorathiya <anil@validmind.ai>",
  "Luis Pallares <luis@validmind.ai>",
  "John Halz <john@validmind.ai>",
]
description = "ValidMind Developer Framework"
license = "Commercial License"
name = "validmind"
readme = "README.pypi.md"
<<<<<<< HEAD
version = "2.3.6"
=======
version = "2.4.0"
>>>>>>> d8dd3a58

[tool.poetry.dependencies]
python = ">=3.8.1,<3.12"
aiohttp = {extras = ["speedups"], version = "*"}
arch = "*"
bert-score = ">=0.3.13"
catboost = "*"
evaluate = "*"
ipywidgets = "*"
kaleido = ">=0.2.1,!=0.2.1.post1"
langchain-openai = { version = ">=0.1.8", optional = true }
langdetect = "*"
latex2mathml = ">=3.77.0"
llvmlite = {version = "*", python = ">=3.8,<=3.11"}
matplotlib = "*"
mistune = "^3.0.2"
nltk = "^3.8.1"
numba = "<0.59.0" # TODO: https://github.com/validmind/developer-framework/pull/28
numpy = "*"
openai = {version = ">=1", optional = true}
pandas = ">=1.1,<2" # TODO small issues blocking 2.0 but it would speed things up to use arrow backend
plotly = "*"
plotly-express = "*"
polars = "*"
pycocoevalcap = {version = "^1.2", optional = true}
python-dotenv = "*"
ragas = {version = ">=0.1.7", optional = true}
rouge = ">=1"
rpy2 = {version = "^3.5.10", optional = true}
scikit-learn = "*"
scipy = "*"
scorecardpy = "^0.1.9.6"
seaborn = "*"
sentry-sdk = "^1.24.0"
shap = "^0.42.0"
statsmodels = "*"
tabulate = "^0.8.9"
textblob = "^0.18.0.post0"
torch = {version = ">=1.10.0", optional = true}
tqdm = "*"
transformers = {version = "^4.32.0", optional = true}
xgboost = ">=1.5.2,<3"
ydata-profiling = "*"

[tool.poetry.group.dev.dependencies]
black = "^22.1.0"
click = "*"
cython = "^0.29.34"
flake8 = "^4.0.1"
ipykernel = "^6.22.0"
isort = "^5.12.0"
jupyter = "^1.0.0"
openai = "^1.3.7"
papermill = "^2.4.0"
pdoc = "^14.4.0"
pre-commit = "^3.3.3"
sphinx = "^6.1.3"
sphinx-markdown-builder = "^0.5.5"
sphinx-rtd-theme = "^1.2.0"
twine = "^4.0.2"

[tool.poetry.extras]
all = [
  "openai",
  "rpy2",
  "torch",
  "transformers",
  "pycocoevalcap",
  "ragas",
  "langchain-openai",
]
llm = [
  "torch",
  "transformers",
  "openai",
  "pycocoevalcap",
  "ragas",
  "langchain-openai",
]
pytorch = ["torch"]
r-support = ["rpy2"]
huggingface = ["transformers"]

[build-system]
build-backend = "poetry.core.masonry.api"
requires = ["poetry-core>=1.0.0"]

[tool.isort]
known_first_party = "validmind"
profile = "black"

[tool.poetry.scripts]
vm-create-new-test = "scripts.create_new_test:generate_test"<|MERGE_RESOLUTION|>--- conflicted
+++ resolved
@@ -10,14 +10,9 @@
 license = "Commercial License"
 name = "validmind"
 readme = "README.pypi.md"
-<<<<<<< HEAD
-version = "2.3.6"
-=======
 version = "2.4.0"
->>>>>>> d8dd3a58
 
 [tool.poetry.dependencies]
-python = ">=3.8.1,<3.12"
 aiohttp = {extras = ["speedups"], version = "*"}
 arch = "*"
 bert-score = ">=0.3.13"
@@ -25,7 +20,7 @@
 evaluate = "*"
 ipywidgets = "*"
 kaleido = ">=0.2.1,!=0.2.1.post1"
-langchain-openai = { version = ">=0.1.8", optional = true }
+langchain-openai = {version = ">=0.1.8", optional = true}
 langdetect = "*"
 latex2mathml = ">=3.77.0"
 llvmlite = {version = "*", python = ">=3.8,<=3.11"}
@@ -40,6 +35,7 @@
 plotly-express = "*"
 polars = "*"
 pycocoevalcap = {version = "^1.2", optional = true}
+python = ">=3.8.1,<3.12"
 python-dotenv = "*"
 ragas = {version = ">=0.1.7", optional = true}
 rouge = ">=1"
@@ -86,6 +82,7 @@
   "ragas",
   "langchain-openai",
 ]
+huggingface = ["transformers"]
 llm = [
   "torch",
   "transformers",
@@ -96,7 +93,6 @@
 ]
 pytorch = ["torch"]
 r-support = ["rpy2"]
-huggingface = ["transformers"]
 
 [build-system]
 build-backend = "poetry.core.masonry.api"
