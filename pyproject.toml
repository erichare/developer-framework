--- conflicted
+++ resolved
@@ -34,12 +34,8 @@
 plotly = "^5.14.1"
 plotly-express = "^0.4.1"
 polars = "^0.20.15"
-<<<<<<< HEAD
 pycocoevalcap = {version = "^1.2", optional = true}
 pydantic = "^1.9.1"
-=======
-pycocoevalcap = { version = "^1.2", optional = true }
->>>>>>> 191689bc
 pypmml = "^0.9.17"
 python-dotenv = "^0.20.0"
 requests = "^2.27.1"
@@ -58,10 +54,7 @@
 tqdm = "^4.64.0"
 transformers = { version = "^4.32.0", optional = true }
 xgboost = "^1.5.2"
-<<<<<<< HEAD
-=======
 ydata-profiling = "^4.7.0"
->>>>>>> 191689bc
 
 [tool.poetry.group.dev.dependencies]
 black = "^22.1.0"
