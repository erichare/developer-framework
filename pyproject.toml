--- conflicted
+++ resolved
@@ -15,11 +15,7 @@
 # ]
 name = "validmind"
 readme = "README.pypi.md"
-<<<<<<< HEAD
-version = "1.15.5"
-=======
 version = "1.15.7"
->>>>>>> a9f2afbe
 
 [tool.poetry.dependencies]
 aiohttp = {extras = ["speedups"], version = "^3.8.4"}
