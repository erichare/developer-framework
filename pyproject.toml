--- conflicted
+++ resolved
@@ -10,11 +10,7 @@
 license = "Commercial License"
 name = "validmind"
 readme = "README.pypi.md"
-<<<<<<< HEAD
-version = "2.5.12"
-=======
 version = "2.5.13"
->>>>>>> 53e1c00a
 
 [tool.poetry.dependencies]
 python = ">=3.8.1,<3.12"
