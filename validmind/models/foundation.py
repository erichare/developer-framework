# Copyright © 2023-2024 ValidMind Inc. All rights reserved.
# See the LICENSE file in the root of this repository for details.
# SPDX-License-Identifier: AGPL-3.0 AND ValidMind Commercial

from dataclasses import dataclass

import pandas as pd

from validmind.logging import get_logger
from validmind.models.function import FunctionModel

logger = get_logger(__name__)


@dataclass
class Prompt:
    template: str
    variables: list


class FoundationModel(FunctionModel):
    """FoundationModel class wraps a Foundation LLM endpoint

    This class wraps a predict function that is user-defined and adapts it to works
    with ValidMind's model interface for the purpose of model eval and documentation

    Attributes:
        predict_fn (callable): The predict function that should take a prompt as input
          and return the result from the model
        prompt (Prompt): The prompt object that defines the prompt template and the
          variables (if any)
<<<<<<< HEAD
        predict_col (str, optional): The output column name where predictions are stored.
          Defaults to the `input_id` plus `_prediction`.
=======
>>>>>>> de9ee2dc
        name (str, optional): The name of the model. Defaults to name of the predict_fn
    """

    def __post_init__(self):
        if not getattr(self, "predict_fn") or not callable(self.predict_fn):
            raise ValueError("FoundationModel requires a callable predict_fn")

        self.name = self.name or self.predict_fn.__name__

    def _build_prompt(self, x: pd.DataFrame):
        """
        Builds the prompt for the model
        """
        return self.prompt.template.format(
            **{key: x[key] for key in self.prompt.variables}
        )

    def predict(self, X: pd.DataFrame):
        """
        Predict method for the model. This is a wrapper around the model's
        """
        return [self.predict_fn(self._build_prompt(x[1])) for x in X.iterrows()]<|MERGE_RESOLUTION|>--- conflicted
+++ resolved
@@ -29,11 +29,6 @@
           and return the result from the model
         prompt (Prompt): The prompt object that defines the prompt template and the
           variables (if any)
-<<<<<<< HEAD
-        predict_col (str, optional): The output column name where predictions are stored.
-          Defaults to the `input_id` plus `_prediction`.
-=======
->>>>>>> de9ee2dc
         name (str, optional): The name of the model. Defaults to name of the predict_fn
     """
 
