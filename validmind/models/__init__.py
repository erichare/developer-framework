--- conflicted
+++ resolved
@@ -3,11 +3,7 @@
 # SPDX-License-Identifier: AGPL-3.0 AND ValidMind Commercial
 
 from .foundation import FoundationModel, Prompt
-<<<<<<< HEAD
-from .functional import FunctionalModel
-=======
 from .function import FunctionModel
->>>>>>> 557247f8
 from .huggingface import HFModel
 from .metadata import MetadataModel
 from .pytorch import PyTorchModel
@@ -18,11 +14,7 @@
     "CatBoostModel",
     "EmbeddingModel",
     "FoundationModel",
-<<<<<<< HEAD
-    "FunctionalModel",
-=======
     "FunctionModel",
->>>>>>> 557247f8
     "GenerationModel",
     "HFModel",
     "MetadataModel",
