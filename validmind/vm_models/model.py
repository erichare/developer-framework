# Copyright © 2023-2024 ValidMind Inc. All rights reserved.
# See the LICENSE file in the root of this repository for details.
# SPDX-License-Identifier: AGPL-3.0 AND ValidMind Commercial

"""
Model class wrapper module
"""
import importlib
import inspect
from abc import ABC, abstractmethod
from dataclasses import dataclass

SUPPORTED_LIBRARIES = {
    "catboost": "CatBoostModel",
    "xgboost": "XGBoostModel",
    "sklearn": "SKlearnModel",
    "statsmodels": "StatsModelsModel",
    "torch": "PyTorchModel",
    "transformers": "HFModel",
    "custom": "SKlearnModel",
}

R_MODEL_TYPES = [
    "LogisticRegression",
    "LinearRegression",
    "XGBClassifier",
    "XGBRegressor",
]

R_MODEL_METHODS = [
    "glm.fit",
]


@dataclass
class ModelAttributes:
    """
    Model attributes definition
    """

    architecture: str = None
    framework: str = None
    framework_version: str = None
    language: str = None

    @classmethod
    def from_dict(cls, data):
        """
        Creates a ModelAttributes instance from a dictionary
        """
        return cls(
            architecture=data.get("architecture"),
            framework=data.get("framework"),
            framework_version=data.get("framework_version"),
            language=data.get("language"),
        )


class VMModel(ABC):
    """
    An base class that wraps a trained model instance and its associated data.

    Attributes:
        model (object, optional): The trained model instance. Defaults to None.
        input_id (str, optional): The input ID for the model. Defaults to None.
<<<<<<< HEAD
        output_column (str, optional): The output column name where predictions are stored.
=======
        predict_col (str, optional): The output column name where predictions are stored.
>>>>>>> 557247f8
          Defaults to the `input_id` plus `_prediction`.
        attributes (ModelAttributes, optional): The attributes of the model. Defaults to None.
        name (str, optional): The name of the model. Defaults to the class name.
    """

<<<<<<< HEAD
    output_column: str = None
=======
    predict_col: str = None
>>>>>>> 557247f8

    def __init__(
        self,
        input_id: str = None,
        model: object = None,
        attributes: ModelAttributes = None,
<<<<<<< HEAD
        output_column: str = None,
=======
        predict_col: str = None,
>>>>>>> 557247f8
        name: str = None,
        **kwargs,
    ):
        self.model = model
        self.input_id = input_id or f"{id(self)}"
<<<<<<< HEAD
        self.output_column = (
            output_column or self.output_column or f"{self.input_id}_prediction"
=======
        self.predict_col = (
            predict_col or self.predict_col or f"{self.input_id}_prediction"
>>>>>>> 557247f8
        )

        self.language = "Python"
        self.library = self.__class__.__name__
        self.library_version = "N/A"
        self.class_ = self.__class__.__name__

        self.name = name or self.__class__.__name__

        self.attributes = attributes

        # set any additional attributes passed in (likely for subclasses)
        for key, value in kwargs.items():
            setattr(self, key, value)

        self.__post_init__()

    def __post_init__(self):
        """Allows child classes to add their own post-init logic"""
        pass

    def serialize(self):
        """
        Serializes the model to a dictionary so it can be sent to the API
        """
        return {
            "attributes": self.attributes.__dict__,
        }

    def predict_proba(self):
        """Predict probabilties - must be implemented by subclass if needed"""
        raise NotImplementedError

    @abstractmethod
    def predict(self, *args, **kwargs):
        """
        Predict method for the model. This is a wrapper around the model's
        """
        pass


def has_method_with_arguments(cls, method_name, n_args):
    if not hasattr(cls, method_name):
        return False

    method = getattr(cls, method_name)
    if not inspect.ismethod(method) and not inspect.isfunction(method):
        return False

    # Need to refine this logic since predict_proba can have
    # any number of arguments
    #
    # signature = inspect.signature(method)
    # parameters = signature.parameters

    # if len(parameters) != n_args:
    #     return False

    return True


def is_pytorch_model(model):
    """
    Checks if the model is a PyTorch model. Need to extend this
    method to check for all ways a PyTorch model can be created
    """
    # if we can't import torch, then it's not a PyTorch model
    try:
        import torch.nn as nn
    except ImportError:
        return False

    # return False
    # TBD. Fix setting PyTorch on Ubuntu
    return isinstance(model, nn.Module)


def model_module(model):
    if is_pytorch_model(model=model):
        return "torch"

    module = model.__class__.__module__.split(".")[0]

    if module == "__main__":
        return "custom"

    return module


def get_model_class(model):
    model_class_name = SUPPORTED_LIBRARIES.get(model_module(model), None)

    if model_class_name is None:
        return None

    model_class = getattr(
        importlib.import_module("validmind.models"),
        model_class_name,
    )

    return model_class


def is_model_metadata(model):
    """
    Checks if the model is a dictionary containing metadata about a model.
    We want to check if the metadata dictionary contains at least the following keys:

    - architecture
    - language
    """
    if not isinstance(model, dict):
        return False

    if "architecture" not in model:
        return False

    if "language" not in model:
        return False

    return True<|MERGE_RESOLUTION|>--- conflicted
+++ resolved
@@ -63,44 +63,27 @@
     Attributes:
         model (object, optional): The trained model instance. Defaults to None.
         input_id (str, optional): The input ID for the model. Defaults to None.
-<<<<<<< HEAD
-        output_column (str, optional): The output column name where predictions are stored.
-=======
         predict_col (str, optional): The output column name where predictions are stored.
->>>>>>> 557247f8
           Defaults to the `input_id` plus `_prediction`.
         attributes (ModelAttributes, optional): The attributes of the model. Defaults to None.
         name (str, optional): The name of the model. Defaults to the class name.
     """
 
-<<<<<<< HEAD
-    output_column: str = None
-=======
     predict_col: str = None
->>>>>>> 557247f8
 
     def __init__(
         self,
         input_id: str = None,
         model: object = None,
         attributes: ModelAttributes = None,
-<<<<<<< HEAD
-        output_column: str = None,
-=======
         predict_col: str = None,
->>>>>>> 557247f8
         name: str = None,
         **kwargs,
     ):
         self.model = model
         self.input_id = input_id or f"{id(self)}"
-<<<<<<< HEAD
-        self.output_column = (
-            output_column or self.output_column or f"{self.input_id}_prediction"
-=======
         self.predict_col = (
             predict_col or self.predict_col or f"{self.input_id}_prediction"
->>>>>>> 557247f8
         )
 
         self.language = "Python"
