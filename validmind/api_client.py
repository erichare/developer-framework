"""
API Client
"""
import json
import os
from io import BytesIO

import requests

from .utils import NumpyEncoder
from .utils import get_full_typename, is_matplotlib_typename

API_HOST = os.environ.get("VM_API_HOST", "http://127.0.0.1:5000/api/v1/tracking")
VALID_DATASET_TYPES = ["training", "test", "validation"]

vm_api_key = None
vm_api_secret = None

api_session = requests.Session()


def __ping():
    r = api_session.get(f"{API_HOST}/ping")

    # TODO: handle 401
    if r.status_code != 200:
        print("Unsuccessful ping to ValidMind API")
        raise Exception(r.text)

    return True


def _get_or_create_run_cuid():
    """
    Get the run cuid from the api_session headers.
    Create it when not found.
    """
    if "X-RUN-CUID" in api_session.headers:
        return api_session.headers["X-RUN-CUID"]
    return start_run()


def init(project, api_key=None, api_secret=None, api_host=None):
    """
    Initializes the API client instances and calls the /ping endpoint to ensure
    the provided credentials are valid and we can connect to the ValidMind API.

    If the API key and secret are not provided, the client will attempt to
    retrieve them from the environment variables `VM_API_KEY` and `VM_API_SECRET`.

    Args:
        project (str): The project CUID
        api_key (str, optional): The API key. Defaults to None.
        api_secret (str, optional): The API secret. Defaults to None.
        api_host (str, optional): The API host. Defaults to None.

    Raises:
        ValueError: If the API key and secret are not provided

    Returns:
        bool: True if the ping was successful
    """
    global API_HOST

    ENV_API_KEY = os.environ.get("VM_API_KEY")
    ENV_API_SECRET = os.environ.get("VM_API_SECRET")

    vm_api_key = api_key or ENV_API_KEY
    vm_api_secret = api_secret or ENV_API_SECRET

    if api_host is not None:
        API_HOST = api_host

    if vm_api_key is None or vm_api_secret is None:
        raise ValueError(
            "API key and secret must be provided either as environment variables or as arguments to init."
        )

    api_session.headers.update(
        {
            "X-API-KEY": vm_api_key,
            "X-API-SECRET": vm_api_secret,
            "X-PROJECT-CUID": project,
        }
    )

    return __ping()


def log_dataset(vm_dataset):
    """
    Logs metadata and statistics about a dataset to ValidMind API.

<<<<<<< HEAD
    Args:
        vm_dataset (validmind.VMDataset): A VM dataset object
        dataset_type (str, optional): The type of dataset. Can be one of "training", "test", or "validation". Defaults to "training".
        dataset_options (dict, optional): Additional dataset options for analysis. Defaults to None.
        dataset_targets (validmind.DatasetTargets, optional): A list of targets for the dataset. Defaults to None.
        features (list, optional): Optional. A list of features metadata. Defaults to None.

    Raises:
        Exception: If the API call fails

    Returns:
        validmind.VMDataset: The VMDataset object
=======
    :param vm_dataset: ValidMind Dataset object

    :return: The logged dataset object
>>>>>>> 50b43613
    """
    payload = json.dumps(vm_dataset.serialize(), cls=NumpyEncoder)
    r = api_session.post(
        f"{API_HOST}/log_dataset",
        data=payload,
        headers={"Content-Type": "application/json"},
    )

    if r.status_code != 200:
        print("Could not log dataset to ValidMind API")
        raise Exception(r.text)

    return vm_dataset


def log_metadata(content_id, text=None, extra_json=None):
    """
    Logs free-form metadata to ValidMind API.

<<<<<<< HEAD
    Args:
        content_id (str): Unique content identifier for the metadata
        text (str, optional): Free-form text to assign to the metadata. Defaults to None.
        extra_json (dict, optional): Free-form key-value pairs to assign to the metadata. Defaults to None.

    Raises:
        Exception: If the API call fails

    Returns:
        bool: True if the API call was successful
=======
    :param content_id: Unique content identifier for the metadata
    :param text: Free-form text to assign to the metadata
    :param extra_json: Free-form key-value pairs to assign to the metadata

    :return: True if successful
>>>>>>> 50b43613
    """
    metadata_dict = {
        "content_id": content_id,
    }

    if text is not None:
        metadata_dict["text"] = text
    if extra_json is not None:
        metadata_dict["json"] = extra_json

    r = api_session.post(
        f"{API_HOST}/log_metadata",
        data=json.dumps(metadata_dict, cls=NumpyEncoder),
        headers={"Content-Type": "application/json"},
    )

    if r.status_code != 200:
        print("Could not log metadata to ValidMind API")
        raise Exception(r.text)

    return True


def log_model(vm_model):
    """
    Logs model metadata and hyperparameters to ValidMind API.
<<<<<<< HEAD

    Args:
        vm_model (validmind.VMModel): A VM model object

    Raises:
        Exception: If the API call fails

    Returns:
        bool: True if the API call was successful
=======
    :param vm_model: A ValidMind Model wrapper instance.

    :return: True if successful
>>>>>>> 50b43613
    """
    r = api_session.post(
        f"{API_HOST}/log_model",
        data=json.dumps(vm_model.serialize(), cls=NumpyEncoder),
        headers={"Content-Type": "application/json"},
    )

    if r.status_code != 200:
        print("Could not log model to ValidMind API")
        raise Exception(r.text)

    return True


def log_metrics(metrics, run_cuid=None):
    """
    Logs metrics to ValidMind API.

<<<<<<< HEAD
    Args:
        metrics (list): A list of Metric objects
        run_cuid (str, optional): The run CUID. If not provided, a new run will be created. Defaults to None.

    Raises:
        Exception: If the API call fails

    Returns:
        bool: True if the API call was successful
=======
    :param metrics: A list of Metric objects.
    :param run_cuid: The run CUID. If not provided, a new run will be created.

    :return: True if successful
>>>>>>> 50b43613
    """
    if run_cuid is None:
        run_cuid = start_run()

    serialized_metrics = [m.serialize() for m in metrics]

    r = api_session.post(
        f"{API_HOST}/log_metrics?run_cuid={run_cuid}",
        data=json.dumps(serialized_metrics, cls=NumpyEncoder),
        headers={"Content-Type": "application/json"},
    )

    if r.status_code != 200:
        print("Could not log metrics to ValidMind API")
        raise Exception(r.text)

    return True


def log_test_result(result, run_cuid=None, dataset_type="training"):
    """
    Logs test results information. This method will be called automatically be any function
    running tests but can also be called directly if the user wants to run tests on their own.

<<<<<<< HEAD
    Args:
        result (validmind.TestResults): A TestResults object
        run_cuid (str, optional): The run CUID. If not provided, a new run will be created. Defaults to None.
        dataset_type (str, optional): The type of dataset. Can be one of "training", "test", or "validation". Defaults to "training".

    Raises:
        Exception: If the API call fails

    Returns:
        bool: True if the API call was successful
=======
    :param result: A TestResults object
    :param run_cuid: The run CUID. If not provided, a new run will be created.
    :param dataset_type: The type of dataset. Can be one of "training", "test", or "validation".

    :return: True if successful
>>>>>>> 50b43613
    """
    if run_cuid is None:
        run_cuid = start_run()

    r = api_session.post(
        f"{API_HOST}/log_test_results?run_cuid={run_cuid}&dataset_type={dataset_type}",
        data=json.dumps(result.dict(), cls=NumpyEncoder),
        headers={"Content-Type": "application/json"},
    )

    # Exit on the first error
    if r.status_code != 200:
        print("Could not log test results to ValidMind API")
        raise Exception(r.text)

    return True


def log_test_results(results, run_cuid=None, dataset_type="training"):
    """
    Logs test results information. This method will be called automatically be any function
    running tests but can also be called directly if the user wants to run tests on their own.

    Args:
        results (list): A list of TestResults objects
        run_cuid (str, optional): The run CUID. If not provided, a new run will be created. Defaults to None.
        dataset_type (str, optional): The type of dataset. Can be one of "training", "test", or "validation". Defaults to "training".

    Raises:
        Exception: If the API call fails

    Returns:
        bool: True if the API call was successful
    """
    if run_cuid is None:
        run_cuid = start_run()

    # TBD - parallelize API requests
    for result in results:
        log_test_result(result, run_cuid, dataset_type)

    return True


def start_run():
    """
    Starts a new test run. This method will return a test run CUID that needs to be
    passed to any functions logging test results to the ValidMind API.

    If "X-RUN-CUID" was already set as an HTTP header to the session, we reuse it
    """
    if api_session.headers.get("X-RUN-CUID") is not None:
        return api_session.headers.get("X-RUN-CUID")

    r = api_session.post(f"{API_HOST}/start_run")

    if r.status_code != 200:
        print("Could not start data logging run with ValidMind API")
        raise Exception(r.text)

    test_run = r.json()
    test_run_cuid = test_run["cuid"]
    api_session.headers.update({"X-RUN-CUID": test_run_cuid})
    return test_run_cuid


def log_figure(data_or_path, key, metadata, run_cuid=None):
    """
    Logs a figure

<<<<<<< HEAD
    Args:
        data_or_path (str or matplotlib.figure.Figure): The path of the image or the data of the plot
        key (str): Identifier of the figure
        metadata (dict): Python data structure
        run_cuid (str, optional): The run CUID. If not provided, a new run will be created. Defaults to None.

    Raises:
        Exception: If the API call fails

    Returns:
        bool: True if the API call was successful
=======
    :param data_or_path: the path of the image or the data of the plot
    :param key: identifier of the figure
    :param metadata: python data structure
    :param run_cuid: run cuid from start_run

    :return: JSON response from the API
>>>>>>> 50b43613
    """

    if not run_cuid:
        run_cuid = _get_or_create_run_cuid()

    url = f"{API_HOST}/log_figure?run_cuid={run_cuid}"

    if isinstance(data_or_path, str):
        type_ = "file_path"
        _, extension = os.path.splitext(data_or_path)
        files = {"image": (f"{key}{extension}", open(data_or_path, "rb"))}
    elif is_matplotlib_typename(get_full_typename(data_or_path)):
        type_ = "plot"
        buffer = BytesIO()
        data_or_path.savefig(buffer, bbox_inches="tight")
        buffer.seek(0)
        files = {"image": (f"{key}.png", buffer, "image/png")}
    else:
        raise ValueError(
            f"data_or_path type not supported: {get_full_typename(data_or_path)}. "
            f"Available supported types: string path or matplotlib"
        )

    try:
        metadata_json = json.dumps(metadata)
    except TypeError:
        raise

    res = api_session.post(
        url, files=files, data={"key": key, "type": type_, "metadata": metadata_json}
    )

    if res.status_code != 200:
        print("Could not log figure to ValidMind API")
        raise Exception(res.text)

    return res.json()<|MERGE_RESOLUTION|>--- conflicted
+++ resolved
@@ -91,7 +91,6 @@
     """
     Logs metadata and statistics about a dataset to ValidMind API.
 
-<<<<<<< HEAD
     Args:
         vm_dataset (validmind.VMDataset): A VM dataset object
         dataset_type (str, optional): The type of dataset. Can be one of "training", "test", or "validation". Defaults to "training".
@@ -104,11 +103,6 @@
 
     Returns:
         validmind.VMDataset: The VMDataset object
-=======
-    :param vm_dataset: ValidMind Dataset object
-
-    :return: The logged dataset object
->>>>>>> 50b43613
     """
     payload = json.dumps(vm_dataset.serialize(), cls=NumpyEncoder)
     r = api_session.post(
@@ -128,7 +122,6 @@
     """
     Logs free-form metadata to ValidMind API.
 
-<<<<<<< HEAD
     Args:
         content_id (str): Unique content identifier for the metadata
         text (str, optional): Free-form text to assign to the metadata. Defaults to None.
@@ -139,13 +132,6 @@
 
     Returns:
         bool: True if the API call was successful
-=======
-    :param content_id: Unique content identifier for the metadata
-    :param text: Free-form text to assign to the metadata
-    :param extra_json: Free-form key-value pairs to assign to the metadata
-
-    :return: True if successful
->>>>>>> 50b43613
     """
     metadata_dict = {
         "content_id": content_id,
@@ -172,7 +158,6 @@
 def log_model(vm_model):
     """
     Logs model metadata and hyperparameters to ValidMind API.
-<<<<<<< HEAD
 
     Args:
         vm_model (validmind.VMModel): A VM model object
@@ -182,11 +167,6 @@
 
     Returns:
         bool: True if the API call was successful
-=======
-    :param vm_model: A ValidMind Model wrapper instance.
-
-    :return: True if successful
->>>>>>> 50b43613
     """
     r = api_session.post(
         f"{API_HOST}/log_model",
@@ -205,7 +185,6 @@
     """
     Logs metrics to ValidMind API.
 
-<<<<<<< HEAD
     Args:
         metrics (list): A list of Metric objects
         run_cuid (str, optional): The run CUID. If not provided, a new run will be created. Defaults to None.
@@ -215,12 +194,6 @@
 
     Returns:
         bool: True if the API call was successful
-=======
-    :param metrics: A list of Metric objects.
-    :param run_cuid: The run CUID. If not provided, a new run will be created.
-
-    :return: True if successful
->>>>>>> 50b43613
     """
     if run_cuid is None:
         run_cuid = start_run()
@@ -245,7 +218,6 @@
     Logs test results information. This method will be called automatically be any function
     running tests but can also be called directly if the user wants to run tests on their own.
 
-<<<<<<< HEAD
     Args:
         result (validmind.TestResults): A TestResults object
         run_cuid (str, optional): The run CUID. If not provided, a new run will be created. Defaults to None.
@@ -256,13 +228,6 @@
 
     Returns:
         bool: True if the API call was successful
-=======
-    :param result: A TestResults object
-    :param run_cuid: The run CUID. If not provided, a new run will be created.
-    :param dataset_type: The type of dataset. Can be one of "training", "test", or "validation".
-
-    :return: True if successful
->>>>>>> 50b43613
     """
     if run_cuid is None:
         run_cuid = start_run()
@@ -333,7 +298,6 @@
     """
     Logs a figure
 
-<<<<<<< HEAD
     Args:
         data_or_path (str or matplotlib.figure.Figure): The path of the image or the data of the plot
         key (str): Identifier of the figure
@@ -345,14 +309,6 @@
 
     Returns:
         bool: True if the API call was successful
-=======
-    :param data_or_path: the path of the image or the data of the plot
-    :param key: identifier of the figure
-    :param metadata: python data structure
-    :param run_cuid: run cuid from start_run
-
-    :return: JSON response from the API
->>>>>>> 50b43613
     """
 
     if not run_cuid:
