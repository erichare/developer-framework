--- conflicted
+++ resolved
@@ -26,8 +26,6 @@
 
 @dataclass
 class StopWords(ThresholdTest):
-<<<<<<< HEAD
-=======
     """
     Evaluates and visualizes the frequency of English stop words in a text dataset against a defined threshold.
 
@@ -69,7 +67,6 @@
     or predictive accuracy.
     """
 
->>>>>>> e46dc3c3
     category = "data_quality"
     name = "stop_words"
     required_inputs = ["dataset"]
@@ -79,21 +76,7 @@
         "tags": ["nlp", "text_data", "visualization", "frequency_analysis"],
     }
 
-<<<<<<< HEAD
-    def description(self):
-        return """The purpose of the StopWords test is to perform a data quality test focused on identifying and analyzing
-        the usage of stop words within a dataset. Stop words are commonly used words in a language (e.g., "the", "and", "is")
-        that are often considered insignificant for analysis.
-        The StopWords test analyzes the dataset by creating a corpus of words from the specified text column.
-        It then determines the frequency of each stop word in the corpus and calculates the percentage of each stop word in
-        relation to the total number of words. The test results focus on identifying the top stop words based on their
-        percentage in the corpus."""
-
-    def summary(self, results: List[TestResult], all_passed: bool):
-=======
     def summary(self, results: List[ThresholdTestResult], all_passed: bool):
-
->>>>>>> e46dc3c3
         # Create a DataFrame from the data
         df = pd.DataFrame(results[0].values, columns=["Word", "Percentage"])
 
