--- conflicted
+++ resolved
@@ -15,32 +15,19 @@
     dataset, model, nbins=100, p_value_threshold=0.05, start_date=None, end_date=None
 ):
     """
-<<<<<<< HEAD
-    Plot the residuals and histograms for the model, and generate a summary table
-    with the Kolmogorov-Smirnov normality test results.
-=======
     Assesses normality and behavior of residuals in regression models through visualization and statistical tests.
->>>>>>> 3cff4f67
 
     ### Purpose
 
-<<<<<<< HEAD
-    **Test Mechanism**: The function calculates residuals and generates
-    two figures: one for the time series of residuals and one for the histogram of residuals.
-    It also calculates the KS test for normality and summarizes the results in a table.
-=======
     The Model Prediction Residuals test aims to visualize the residuals of model predictions and assess their normality
     using the Kolmogorov-Smirnov (KS) test. It helps to identify potential issues related to model assumptions and
     effectiveness.
->>>>>>> 3cff4f67
 
     ### Test Mechanism
-
-    This test involves the following steps for each dataset-model pair:
-
-    - Calculate the residuals by subtracting predicted values from the actual values.
-    - Generate two types of plots: a time series plot of residuals and a histogram of residuals.
-    - Perform the KS test to assess the normality of the residuals and summarize the results in a table.
+     
+    The function calculates residuals and generates
+    two figures: one for the time series of residuals and one for the histogram of residuals.
+    It also calculates the KS test for normality and summarizes the results in a table.
 
     ### Signs of High Risk
 
