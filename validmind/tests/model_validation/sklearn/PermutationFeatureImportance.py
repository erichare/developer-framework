--- conflicted
+++ resolved
@@ -46,11 +46,8 @@
             model_library == "statsmodels"
             or model_library == "pytorch"
             or model_library == "catboost"
-<<<<<<< HEAD
             or model_library == "transformers"
-=======
             or model_library == "R"
->>>>>>> 476bc72c
         ):
             raise ValueError(f"Skipping PFI for {model_library} models")
 
