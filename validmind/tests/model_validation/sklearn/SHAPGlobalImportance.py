# Copyright © 2023 ValidMind Inc. All rights reserved.

import warnings
from dataclasses import dataclass

import matplotlib.pyplot as plt
import shap

from validmind.logging import get_logger
from validmind.vm_models import Figure, Metric

logger = get_logger(__name__)


@dataclass
class SHAPGlobalImportance(Metric):
    """
    SHAP Global Importance
    """

    required_inputs = ["model"]
    name = "shap"

    def description(self):
        return """
        The Mean Importance plot below shows the significance of each feature
        based on its absolute Shapley values. As we are measuring global importance,
        the process involves computing the average of these absolute Shapley values
        for each feature throughout the data.

        The Summary Plot displayed further combines the importance of each feature
        with their respective effects. Every dot in this plot represents a Shapley value
        for a certain feature in a particular instance. The y-axis positioning is
        determined by the feature, while the x-axis positioning is decided by the
        Shapley value. The color gradation represents the feature's value, transitioning
        from low to high. Points that overlap are scattered slightly in the y-axis
        direction, giving us an idea of the Shapley values distribution for each feature.
        The features are then arranged based on their importance levels.
        """

    def _generate_shap_plot(self, type_, shap_values, x_test):
        """
        Plots two types of SHAP global importance (SHAP).
        :params type: mean, summary
        :params shap_values: a matrix
        :params x_test:
        """
        plt.close("all")

        # preserve styles
        # mpl.rcParams["grid.color"] = "#CCC"
        ax = plt.axes()
        ax.set_facecolor("white")

        summary_plot_extra_args = {}
        if type_ == "mean":
            summary_plot_extra_args = {"plot_type": "bar"}

        shap.summary_plot(shap_values, x_test, show=False, **summary_plot_extra_args)
        figure = plt.gcf()
        # avoid displaying on notebooks and clears the canvas for the next plot
        plt.close()

        return Figure(
            for_object=self,
            figure=figure,
            key=f"shap:{type_}",
            metadata={"type": type_},
        )

    def run(self):
        model_library = self.model.model_library()
        if model_library in [
            "statsmodels",
            "pytorch",
            "catboost",
<<<<<<< HEAD
            "transformers",
            "FoundationModel",
=======
            "FoundationModel",
            "R",
>>>>>>> 476bc72c
        ]:
            logger.info(f"Skiping SHAP for {model_library} models")
            return

        trained_model = self.model.model
        model_class = self.model.model_class()

        # the shap library generates a bunch of annoying warnings that we don't care about
        warnings.filterwarnings("ignore", category=UserWarning)

        # Any tree based model can go here
        if (
            model_class == "XGBClassifier"
            or model_class == "RandomForestClassifier"
            or model_class == "CatBoostClassifier"
        ):
            explainer = shap.TreeExplainer(trained_model)
        elif (
            model_class == "LogisticRegression"
            or model_class == "XGBRegressor"
            or model_class == "LinearRegression"
        ):
            explainer = shap.LinearExplainer(trained_model, self.model.test_ds.x)
        else:
            raise ValueError(f"Model {model_class} not supported for SHAP importance.")

        shap_values = explainer.shap_values(self.model.test_ds.x)

        figures = [
            self._generate_shap_plot("mean", shap_values, self.model.test_ds.x),
            self._generate_shap_plot("summary", shap_values, self.model.test_ds.x),
        ]

        # restore warnings
        warnings.filterwarnings("default", category=UserWarning)

        return self.cache_results(figures=figures)<|MERGE_RESOLUTION|>--- conflicted
+++ resolved
@@ -74,13 +74,9 @@
             "statsmodels",
             "pytorch",
             "catboost",
-<<<<<<< HEAD
             "transformers",
             "FoundationModel",
-=======
-            "FoundationModel",
             "R",
->>>>>>> 476bc72c
         ]:
             logger.info(f"Skiping SHAP for {model_library} models")
             return
