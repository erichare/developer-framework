{
  "cells": [
    {
      "attachments": {},
      "cell_type": "markdown",
      "metadata": {
        "id": "ZnZV4XfHSPcw"
      },
      "source": [
        "# Quickstart for California Housing Regression Model Documentation — Full Suite\n",
        "\n",
        "This interactive notebook guides you through the process of documenting a model with the ValidMind Developer Framework. It uses the [California Housing Price Prediction](https://scikit-learn.org/stable/modules/generated/sklearn.datasets.fetch_california_housing.html) sample dataset from Sklearn to train a simple regression model.\n",
        "\n",
        "As part of the notebook, you will learn how to train a sample model while exploring how the documentation process works:\n",
        "\n",
        "- Initializing the ValidMind Developer Framework\n",
        "- Loading a sample dataset provided by the library to train a simple regression model\n",
        "- Running a ValidMind test suite to quickly generate documention about the data and model\n"
      ]
    },
    {
      "cell_type": "markdown",
      "metadata": {},
      "source": [
        "## ValidMind at a glance\n",
        "\n",
        "ValidMind's platform enables organizations to identify, document, and manage model risks for all types of models, including AI/ML models, LLMs, and statistical models. As a model developer, you use the ValidMind Developer Framework to automate documentation and validation tests, and then use the ValidMind AI Risk Platform UI to collaborate on model documentation. Together, these products simplify model risk management, facilitate compliance with regulations and institutional standards, and enhance collaboration between yourself and model validators.\n",
        "\n",
        "If this is your first time trying out ValidMind, you can make use of the following resources alongside this notebook:\n",
        "\n",
        "- [Get started](https://docs.validmind.ai/guide/get-started.html) — The basics, including key concepts, and how our products work\n",
        "- [Get started with the ValidMind Developer Framework](https://docs.validmind.ai/guide/get-started-developer-framework.html) — The path for developers, more code samples, and our developer reference\n"
      ]
    },
    {
      "attachments": {},
      "cell_type": "markdown",
      "metadata": {
        "id": "ZNcbDRubSPc1"
      },
      "source": [
        "## Before you begin\n",
        "\n",
        "::: {.callout-tip}\n",
        "\n",
        "### New to ValidMind?\n",
        "\n",
        "For access to all features available in this notebook, create a free ValidMind account.\n",
        "\n",
        "Signing up is FREE — [**Sign up now**](https://app.prod.validmind.ai)\n",
        ":::\n",
        "\n",
        "If you encounter errors due to missing modules in your Python environment, install the modules with `pip install`, and then re-run the notebook. For more help, refer to [Installing Python Modules](https://docs.python.org/3/installing/index.html).\n"
      ]
    },
    {
      "cell_type": "markdown",
      "metadata": {},
      "source": [
        "## Install the client library\n",
        "\n",
        "The client library provides Python support for the ValidMind Developer Framework. To install it:\n"
      ]
    },
    {
      "cell_type": "code",
      "execution_count": null,
      "metadata": {
        "id": "6G5-kHOZ7YWk"
      },
      "outputs": [],
      "source": [
        "%pip install -q validmind"
      ]
    },
    {
      "attachments": {},
      "cell_type": "markdown",
      "metadata": {
        "id": "_ZqI8W5jSPc1"
      },
      "source": [
        "## Initialize the client library\n",
        "\n",
<<<<<<< HEAD
        "Every documentation project in the Platform UI comes with a _code snippet_ that lets the client library associate your documentation and tests with the right project on the Platform UI when you run this notebook. As you will see later, documentation projects are useful because they act as containers for model documentation and validation reports and they enable you to organize all of your documentation work in one place.\n",
=======
        "ValidMind generates a unique _code snippet_ for each registered model to connect with your developer environment. You initialize the client library with this code snippet, which ensures that your documentation and tests are uploaded to the correct model when you run the notebook.\n",
>>>>>>> 99b1fffc
        "\n",
        "Get your code snippet:\n",
        "\n",
        "1. In a browser, log into the [Platform UI](https://app.prod.validmind.ai).\n",
        "\n",
        "2. In the left sidebar, navigate to **Model Inventory** and click **+ Register new model**.\n",
        "\n",
<<<<<<< HEAD
        "3. Select **`[Demo] Regression Model`** and **`Initial Validation`** for the model name and type, give the project a unique name to make it yours, and then click **Create project**.\n",
=======
        "3. Enter the model details, making sure to select **Binary classification** as the template and **Marketing/Sales - Attrition/Churn Management** as the use case, and click **Continue**. ([Need more help?](https://docs.validmind.ai/guide/register-models-in-model-inventory.html))\n",
>>>>>>> 99b1fffc
        "\n",
        "4. Go to **Getting Started** and click **Copy snippet to clipboard**.\n",
        "\n",
        "Next, replace this placeholder with your own code snippet:\n"
      ]
    },
    {
      "cell_type": "code",
      "execution_count": null,
      "metadata": {
        "id": "5hqGn9jHSPc2"
      },
      "outputs": [],
      "source": [
        "# Replace with your code snippet\n",
        "\n",
        "import validmind as vm\n",
        "\n",
        "vm.init(\n",
<<<<<<< HEAD
        "    api_host=\"...\",\n",
        "    api_key=\"...\",\n",
        "    api_secret=\"...\",\n",
        "    project=\"...\",\n",
=======
        "    api_host=\"https://api.prod.validmind.ai/api/v1/tracking\",\n",
        "    api_key=\"...\",\n",
        "    api_secret=\"...\",\n",
        "    project=\"...\"\n",
>>>>>>> 99b1fffc
        ")"
      ]
    },
    {
      "cell_type": "markdown",
      "metadata": {},
      "source": [
        "## Initialize the Python environment\n",
        "\n",
        "Next, let's import the necessary libraries and set up your Python environment for data analysis:\n"
      ]
    },
    {
      "cell_type": "code",
      "execution_count": null,
      "metadata": {},
      "outputs": [],
      "source": [
        "from sklearn.preprocessing import StandardScaler\n",
        "from sklearn.ensemble import RandomForestRegressor, GradientBoostingRegressor\n",
        "\n",
        "%matplotlib inline"
      ]
    },
    {
      "cell_type": "markdown",
      "metadata": {},
      "source": [
        "### Preview the documentation template\n",
        "\n",
        "A template predefines sections for your model documentation and provides a general outline to follow, making the documentation process much easier.\n",
        "\n",
        "You will upload documentation and test results into this template later on. For now, take a look at the structure that the template provides with the `vm.preview_template()` function from the ValidMind library and note the empty sections:\n"
      ]
    },
    {
      "cell_type": "code",
      "execution_count": null,
      "metadata": {},
      "outputs": [],
      "source": [
        "vm.preview_template()"
      ]
    },
    {
      "attachments": {},
      "cell_type": "markdown",
      "metadata": {
        "id": "WT4iDaNPSPc4"
      },
      "source": [
        "## Load the sample dataset\n",
        "\n",
        "To be able to use a sample dataset, you need to import the dataset and load it into a pandas [DataFrame](https://pandas.pydata.org/docs/reference/api/pandas.DataFrame.html), a two-dimensional tabular data structure that makes use of rows and columns:\n"
      ]
    },
    {
      "attachments": {},
      "cell_type": "markdown",
      "metadata": {
        "id": "7iMY_9V3SPc5"
      },
      "source": [
        "## Load the sample dataset\n",
        "\n",
        "The sample dataset used here is provided by the ValidMind library. To be able to use it, you need to import the dataset and load it into a pandas [DataFrame](https://pandas.pydata.org/docs/reference/api/pandas.DataFrame.html), a two-dimensional tabular data structure that makes use of rows and columns:\n"
      ]
    },
    {
      "cell_type": "code",
      "execution_count": null,
      "metadata": {},
      "outputs": [],
      "source": [
        "# Import the sample dataset from the library\n",
        "\n",
        "from validmind.datasets.regression import california_housing as demo_dataset\n",
        "\n",
        "print(f\"Loaded demo dataset with: \\n\\n\\t• Target column: '{demo_dataset.target_column}\")\n",
        "\n",
        "raw_df = demo_dataset.load_data()\n",
        "raw_df.head()"
      ]
    },
    {
      "attachments": {},
      "cell_type": "markdown",
      "metadata": {
        "id": "sP6OZpdGSPc6"
      },
      "source": [
        "## Document the model\n",
        "\n",
        "As part of documenting the model with the ValidMind Developer Framework, you need to preprocess the raw dataset, initialize some training and test datasets, initialize a model object you can use for testing, and then run the full suite of tests.\n"
      ]
    },
    {
      "attachments": {},
      "cell_type": "markdown",
      "metadata": {
        "id": "XNI6mCy0SPc6"
      },
      "source": [
        "### Prepocess the raw dataset\n",
        "\n",
        "Preprocessing performs a number of operations to get ready for the subsequent steps:\n",
        "\n",
        "- Preprocess the data: Splits the DataFrame (`df`) into multiple datasets (`train_df`, `validation_df`, and `test_df`) using `demo_dataset.preprocess` to simplify preprocessing.\n",
        "- Separate features and targets: Drops the target column to create feature sets (`x_train`, `x_val`) and target sets (`y_train`, `y_val`).\n",
        "- Initialize RandomForestRegressor regressor: Creates an `RandomForestRegressor` object with random state set to 0.\n",
        "- Set evaluation metrics: Specifies metrics for model evaluation as \"errors\" and \"r2\".\n",
        "- Fit the model: Trains the model on `x_train` and `y_train` using the validation set `(x_val, y_val)`. Verbose output is disabled.\n"
      ]
    },
    {
      "cell_type": "code",
      "execution_count": null,
      "metadata": {
        "id": "PMeDVcpsSPc7"
      },
      "outputs": [],
      "source": [
        "train_df, validation_df, test_df = demo_dataset.preprocess(raw_df)\n",
        "\n",
        "x_train = train_df.drop(demo_dataset.target_column, axis=1)\n",
        "y_train = train_df[demo_dataset.target_column]\n",
        "x_val = validation_df.drop(demo_dataset.target_column, axis=1)\n",
        "y_val = validation_df[demo_dataset.target_column]"
      ]
    },
    {
      "cell_type": "markdown",
      "metadata": {},
      "source": [
        "Here we create two regression models so that the performance of the model can be compared through ValidMind test suite.\n"
      ]
    },
    {
      "cell_type": "code",
      "execution_count": null,
      "metadata": {},
      "outputs": [],
      "source": [
        "scale = False\n",
        "if scale:\n",
        "    scaler = StandardScaler()\n",
        "    x_train = scaler.fit_transform(x_train)\n",
        "    x_val = scaler.fit_transform(x_val)\n",
        "\n",
        "model = RandomForestRegressor(random_state=0)\n",
        "model.fit(x_train, y_train)\n",
        "s1 = model.score(x_train, y_train)\n",
        "s2 = model.score(x_val, y_val)\n",
        "print(\"R² of Support Vector Regressor on training set: {:.3f}\".format(s1))\n",
        "print(\"R² of Support Vector Regressor on test set: {:.3f}\".format(s2))\n",
        "\n",
        "model_1 = GradientBoostingRegressor(random_state=0, max_depth=4)\n",
        "model_1.fit(x_train, y_train)\n",
        "model1_s1 = model_1.score(x_train, y_train)\n",
        "model1_s2 = model_1.score(x_val, y_val)\n",
        "print(\n",
        "    \"R² of Support Gradient Boosting Regressor on training set: {:.3f}\".format(\n",
        "        model1_s1\n",
        "    )\n",
        ")\n",
        "print(\"R² of Support Gradient Boosting Regressor on test set: {:.3f}\".format(model1_s2))"
      ]
    },
    {
      "attachments": {},
      "cell_type": "markdown",
      "metadata": {
        "id": "DTO0bN4qSPc7"
      },
      "source": [
        "### Initialize the ValidMind datasets\n",
        "\n",
        "Before you can run tests, you must first initialize a ValidMind dataset object using the [`init_dataset`](https://docs.validmind.ai/validmind/validmind.html#init_dataset) function from the ValidMind (`vm`) module.\n",
        "\n",
        "This function takes a number of arguments:\n",
        "\n",
        "- `dataset` — the raw dataset that you want to provide as input to tests\n",
        "- `input_id` - a unique identifier that allows tracking what inputs are used when running each individual test\n",
        "- `target_column` — a required argument if tests require access to true values. This is the name of the target column in the dataset\n",
        "\n",
        "With all datasets ready, you can now initialize the raw, training and test datasets (`raw_df`, `train_df` and `test_df`) created earlier into their own dataset objects using [`vm.init_dataset()`](https://docs.validmind.ai/validmind/validmind.html#init_dataset):\n"
      ]
    },
    {
      "cell_type": "code",
      "execution_count": null,
      "metadata": {
        "id": "ShiOFS7bSPc7"
      },
      "outputs": [],
      "source": [
        "vm_raw_dataset = vm.init_dataset(\n",
        "    dataset=raw_df,\n",
        "    input_id=\"raw_dataset\",\n",
        "    target_column=demo_dataset.target_column,\n",
        ")\n",
        "\n",
        "vm_train_ds = vm.init_dataset(\n",
        "    dataset=train_df, input_id=\"train_dataset\", target_column=demo_dataset.target_column\n",
        ")\n",
        "\n",
        "vm_test_ds = vm.init_dataset(\n",
        "    dataset=test_df, input_id=\"test_dataset\", target_column=demo_dataset.target_column\n",
        ")"
      ]
    },
    {
      "attachments": {},
      "cell_type": "markdown",
      "metadata": {
        "id": "l6dpArGCSPc7"
      },
      "source": [
        "### Initialize a model object\n",
        "\n",
        "Additionally, you need to initialize a ValidMind model objects (`vm_model` and `vm_model_1`) that can be passed to other functions for analysis and tests on the data. You simply intialize this model object with [`vm.init_model()`](https://docs.validmind.ai/validmind/validmind.html#init_model):\n"
      ]
    },
    {
      "cell_type": "code",
      "execution_count": null,
      "metadata": {
        "id": "wE0OckXjSPc7"
      },
      "outputs": [],
      "source": [
        "vm_model = vm.init_model(\n",
        "    model,\n",
        "    input_id=\"random_forest_regressor\",\n",
        ")\n",
        "vm_model_1 = vm.init_model(\n",
        "    model_1,\n",
        "    input_id=\"gradient_boosting_regressor\",\n",
        ")"
      ]
    },
    {
      "cell_type": "markdown",
      "metadata": {},
      "source": [
        "### Assign predictions to the datasets\n",
        "We can now use the assign_predictions() method from the Dataset object to link existing predictions to any model. If no prediction values are passed, the method will compute predictions automatically:"
      ]
    },
    {
      "cell_type": "code",
      "execution_count": null,
      "metadata": {},
      "outputs": [],
      "source": [
        "vm_train_ds.assign_predictions(\n",
        "    model=vm_model,\n",
        ")\n",
        "vm_train_ds.assign_predictions(\n",
        "    model=vm_model_1,\n",
        ")\n",
        "vm_test_ds.assign_predictions(\n",
        "    model=vm_model,\n",
        ")\n",
        "vm_test_ds.assign_predictions(\n",
        "    model=vm_model_1,\n",
        ")"
      ]
    },
    {
      "attachments": {},
      "cell_type": "markdown",
      "metadata": {
        "id": "8xaBL0_3SPc7"
      },
      "source": [
        "### Run the full suite of tests\n",
        "\n",
        "This is where it all comes together: you are now ready to run the documentation tests for the model as defined by the documentation template you looked at earlier.\n",
        "\n",
        "The [`vm.run_documentation_tests`](https://docs.validmind.ai/validmind/validmind.html#run_test_suite) function finds and runs every tests specified in the test suites and then uploads all the documentation and test artifacts that get generated to the ValidMind AI Risk Platform.\n",
        "\n",
        "The function takes two arguments:\n",
        "\n",
        "- `dataset`: The data to be tested, specified as `vm_dataset`.\n",
        "- `model`: The candidate model to be used for testing, specified as `vm_model`. -`models`: The list of models that can be compare with candidate model.\n",
        "\n",
        "The variable `full_suite` then holds the result of these tests.\n"
      ]
    },
    {
      "cell_type": "code",
      "execution_count": null,
      "metadata": {
        "id": "NgzKVN_gSPc8"
      },
      "outputs": [],
      "source": [
        "full_suite = vm.run_documentation_tests(\n",
        "    inputs={\n",
<<<<<<< HEAD
        "        \"dataset\": vm_train_ds,\n",
        "        \"datasets\": (vm_train_ds, vm_test_ds),\n",
        "        \"model\": vm_model,\n",
        "        \"models\": [vm_model_1],\n",
=======
        "        \"dataset\": vm_raw_dataset,\n",
        "        \"model\": vm_model,\n",
        "        \"models\": [vm_model_1]\n",
>>>>>>> 99b1fffc
        "    }\n",
        ")"
      ]
    },
    {
      "cell_type": "markdown",
      "metadata": {},
      "source": [
        "## Next steps\n",
        "\n",
        "You can look at the results of this test suite right in the notebook where you ran the code, as you would expect. But there is a better way: view the test results as part of your model documentation right in the ValidMind Platform UI:\n",
        "\n",
<<<<<<< HEAD
        "1. Log back into the [Platform UI](https://app.prod.validmind.ai)\n",
        "\n",
        "2. Go to **Documentation Projects** > **YOUR_UNIQUE_PROJECT_NAME** > **Documentation**.\n",
        "\n",
        "3. Expand the following sections and take a look around:\n",
        "\n",
=======
        "1. In the [Platform UI](https://app.prod.validmind.ai), go to the **Documentation** page for the model you registered earlier.\n",
        "\n",
        "2. Expand the following sections and take a look around:\n",
        "   \n",
>>>>>>> 99b1fffc
        "   - **2. Data Preparation**\n",
        "   - **3. Model Development**\n",
        "\n",
        "What you can see now is a much more easily consumable version of the documentation, including the results of the tests you just performed, along with other parts of your model documentation that still need to be completed. There is a wealth of information that gets uploaded when you run the full test suite, so take a closer look around, especially at test results that might need attention (hint: some of the tests in **2.1 Data description** look like they need some attention).\n",
        "\n",
        "If you want to learn more about where you are in the model documentation process, take a look at [How do I use the framework?](https://docs.validmind.ai/guide/get-started-developer-framework.html#how-do-i-use-the-framework).\n"
      ]
    }
  ],
  "metadata": {
    "colab": {
      "provenance": []
    },
    "gpuClass": "standard",
    "kernelspec": {
      "display_name": "Dev Framework 3.9.16",
      "language": "python",
      "name": "dev-framework-3.9"
    },
    "language_info": {
      "codemirror_mode": {
        "name": "ipython",
        "version": 3
      },
      "file_extension": ".py",
      "mimetype": "text/x-python",
      "name": "python",
      "nbconvert_exporter": "python",
      "pygments_lexer": "ipython3",
      "version": "3.9.16"
    }
  },
  "nbformat": 4,
  "nbformat_minor": 0
}<|MERGE_RESOLUTION|>--- conflicted
+++ resolved
@@ -1,501 +1,474 @@
 {
-  "cells": [
-    {
-      "attachments": {},
-      "cell_type": "markdown",
-      "metadata": {
-        "id": "ZnZV4XfHSPcw"
-      },
-      "source": [
-        "# Quickstart for California Housing Regression Model Documentation — Full Suite\n",
-        "\n",
-        "This interactive notebook guides you through the process of documenting a model with the ValidMind Developer Framework. It uses the [California Housing Price Prediction](https://scikit-learn.org/stable/modules/generated/sklearn.datasets.fetch_california_housing.html) sample dataset from Sklearn to train a simple regression model.\n",
-        "\n",
-        "As part of the notebook, you will learn how to train a sample model while exploring how the documentation process works:\n",
-        "\n",
-        "- Initializing the ValidMind Developer Framework\n",
-        "- Loading a sample dataset provided by the library to train a simple regression model\n",
-        "- Running a ValidMind test suite to quickly generate documention about the data and model\n"
-      ]
-    },
-    {
-      "cell_type": "markdown",
-      "metadata": {},
-      "source": [
-        "## ValidMind at a glance\n",
-        "\n",
-        "ValidMind's platform enables organizations to identify, document, and manage model risks for all types of models, including AI/ML models, LLMs, and statistical models. As a model developer, you use the ValidMind Developer Framework to automate documentation and validation tests, and then use the ValidMind AI Risk Platform UI to collaborate on model documentation. Together, these products simplify model risk management, facilitate compliance with regulations and institutional standards, and enhance collaboration between yourself and model validators.\n",
-        "\n",
-        "If this is your first time trying out ValidMind, you can make use of the following resources alongside this notebook:\n",
-        "\n",
-        "- [Get started](https://docs.validmind.ai/guide/get-started.html) — The basics, including key concepts, and how our products work\n",
-        "- [Get started with the ValidMind Developer Framework](https://docs.validmind.ai/guide/get-started-developer-framework.html) — The path for developers, more code samples, and our developer reference\n"
-      ]
-    },
-    {
-      "attachments": {},
-      "cell_type": "markdown",
-      "metadata": {
-        "id": "ZNcbDRubSPc1"
-      },
-      "source": [
-        "## Before you begin\n",
-        "\n",
-        "::: {.callout-tip}\n",
-        "\n",
-        "### New to ValidMind?\n",
-        "\n",
-        "For access to all features available in this notebook, create a free ValidMind account.\n",
-        "\n",
-        "Signing up is FREE — [**Sign up now**](https://app.prod.validmind.ai)\n",
-        ":::\n",
-        "\n",
-        "If you encounter errors due to missing modules in your Python environment, install the modules with `pip install`, and then re-run the notebook. For more help, refer to [Installing Python Modules](https://docs.python.org/3/installing/index.html).\n"
-      ]
-    },
-    {
-      "cell_type": "markdown",
-      "metadata": {},
-      "source": [
-        "## Install the client library\n",
-        "\n",
-        "The client library provides Python support for the ValidMind Developer Framework. To install it:\n"
-      ]
-    },
-    {
-      "cell_type": "code",
-      "execution_count": null,
-      "metadata": {
-        "id": "6G5-kHOZ7YWk"
-      },
-      "outputs": [],
-      "source": [
-        "%pip install -q validmind"
-      ]
-    },
-    {
-      "attachments": {},
-      "cell_type": "markdown",
-      "metadata": {
-        "id": "_ZqI8W5jSPc1"
-      },
-      "source": [
-        "## Initialize the client library\n",
-        "\n",
-<<<<<<< HEAD
-        "Every documentation project in the Platform UI comes with a _code snippet_ that lets the client library associate your documentation and tests with the right project on the Platform UI when you run this notebook. As you will see later, documentation projects are useful because they act as containers for model documentation and validation reports and they enable you to organize all of your documentation work in one place.\n",
-=======
-        "ValidMind generates a unique _code snippet_ for each registered model to connect with your developer environment. You initialize the client library with this code snippet, which ensures that your documentation and tests are uploaded to the correct model when you run the notebook.\n",
->>>>>>> 99b1fffc
-        "\n",
-        "Get your code snippet:\n",
-        "\n",
-        "1. In a browser, log into the [Platform UI](https://app.prod.validmind.ai).\n",
-        "\n",
-        "2. In the left sidebar, navigate to **Model Inventory** and click **+ Register new model**.\n",
-        "\n",
-<<<<<<< HEAD
-        "3. Select **`[Demo] Regression Model`** and **`Initial Validation`** for the model name and type, give the project a unique name to make it yours, and then click **Create project**.\n",
-=======
-        "3. Enter the model details, making sure to select **Binary classification** as the template and **Marketing/Sales - Attrition/Churn Management** as the use case, and click **Continue**. ([Need more help?](https://docs.validmind.ai/guide/register-models-in-model-inventory.html))\n",
->>>>>>> 99b1fffc
-        "\n",
-        "4. Go to **Getting Started** and click **Copy snippet to clipboard**.\n",
-        "\n",
-        "Next, replace this placeholder with your own code snippet:\n"
-      ]
-    },
-    {
-      "cell_type": "code",
-      "execution_count": null,
-      "metadata": {
-        "id": "5hqGn9jHSPc2"
-      },
-      "outputs": [],
-      "source": [
-        "# Replace with your code snippet\n",
-        "\n",
-        "import validmind as vm\n",
-        "\n",
-        "vm.init(\n",
-<<<<<<< HEAD
-        "    api_host=\"...\",\n",
-        "    api_key=\"...\",\n",
-        "    api_secret=\"...\",\n",
-        "    project=\"...\",\n",
-=======
-        "    api_host=\"https://api.prod.validmind.ai/api/v1/tracking\",\n",
-        "    api_key=\"...\",\n",
-        "    api_secret=\"...\",\n",
-        "    project=\"...\"\n",
->>>>>>> 99b1fffc
-        ")"
-      ]
-    },
-    {
-      "cell_type": "markdown",
-      "metadata": {},
-      "source": [
-        "## Initialize the Python environment\n",
-        "\n",
-        "Next, let's import the necessary libraries and set up your Python environment for data analysis:\n"
-      ]
-    },
-    {
-      "cell_type": "code",
-      "execution_count": null,
-      "metadata": {},
-      "outputs": [],
-      "source": [
-        "from sklearn.preprocessing import StandardScaler\n",
-        "from sklearn.ensemble import RandomForestRegressor, GradientBoostingRegressor\n",
-        "\n",
-        "%matplotlib inline"
-      ]
-    },
-    {
-      "cell_type": "markdown",
-      "metadata": {},
-      "source": [
-        "### Preview the documentation template\n",
-        "\n",
-        "A template predefines sections for your model documentation and provides a general outline to follow, making the documentation process much easier.\n",
-        "\n",
-        "You will upload documentation and test results into this template later on. For now, take a look at the structure that the template provides with the `vm.preview_template()` function from the ValidMind library and note the empty sections:\n"
-      ]
-    },
-    {
-      "cell_type": "code",
-      "execution_count": null,
-      "metadata": {},
-      "outputs": [],
-      "source": [
-        "vm.preview_template()"
-      ]
-    },
-    {
-      "attachments": {},
-      "cell_type": "markdown",
-      "metadata": {
-        "id": "WT4iDaNPSPc4"
-      },
-      "source": [
-        "## Load the sample dataset\n",
-        "\n",
-        "To be able to use a sample dataset, you need to import the dataset and load it into a pandas [DataFrame](https://pandas.pydata.org/docs/reference/api/pandas.DataFrame.html), a two-dimensional tabular data structure that makes use of rows and columns:\n"
-      ]
-    },
-    {
-      "attachments": {},
-      "cell_type": "markdown",
-      "metadata": {
-        "id": "7iMY_9V3SPc5"
-      },
-      "source": [
-        "## Load the sample dataset\n",
-        "\n",
-        "The sample dataset used here is provided by the ValidMind library. To be able to use it, you need to import the dataset and load it into a pandas [DataFrame](https://pandas.pydata.org/docs/reference/api/pandas.DataFrame.html), a two-dimensional tabular data structure that makes use of rows and columns:\n"
-      ]
-    },
-    {
-      "cell_type": "code",
-      "execution_count": null,
-      "metadata": {},
-      "outputs": [],
-      "source": [
-        "# Import the sample dataset from the library\n",
-        "\n",
-        "from validmind.datasets.regression import california_housing as demo_dataset\n",
-        "\n",
-        "print(f\"Loaded demo dataset with: \\n\\n\\t• Target column: '{demo_dataset.target_column}\")\n",
-        "\n",
-        "raw_df = demo_dataset.load_data()\n",
-        "raw_df.head()"
-      ]
-    },
-    {
-      "attachments": {},
-      "cell_type": "markdown",
-      "metadata": {
-        "id": "sP6OZpdGSPc6"
-      },
-      "source": [
-        "## Document the model\n",
-        "\n",
-        "As part of documenting the model with the ValidMind Developer Framework, you need to preprocess the raw dataset, initialize some training and test datasets, initialize a model object you can use for testing, and then run the full suite of tests.\n"
-      ]
-    },
-    {
-      "attachments": {},
-      "cell_type": "markdown",
-      "metadata": {
-        "id": "XNI6mCy0SPc6"
-      },
-      "source": [
-        "### Prepocess the raw dataset\n",
-        "\n",
-        "Preprocessing performs a number of operations to get ready for the subsequent steps:\n",
-        "\n",
-        "- Preprocess the data: Splits the DataFrame (`df`) into multiple datasets (`train_df`, `validation_df`, and `test_df`) using `demo_dataset.preprocess` to simplify preprocessing.\n",
-        "- Separate features and targets: Drops the target column to create feature sets (`x_train`, `x_val`) and target sets (`y_train`, `y_val`).\n",
-        "- Initialize RandomForestRegressor regressor: Creates an `RandomForestRegressor` object with random state set to 0.\n",
-        "- Set evaluation metrics: Specifies metrics for model evaluation as \"errors\" and \"r2\".\n",
-        "- Fit the model: Trains the model on `x_train` and `y_train` using the validation set `(x_val, y_val)`. Verbose output is disabled.\n"
-      ]
-    },
-    {
-      "cell_type": "code",
-      "execution_count": null,
-      "metadata": {
-        "id": "PMeDVcpsSPc7"
-      },
-      "outputs": [],
-      "source": [
-        "train_df, validation_df, test_df = demo_dataset.preprocess(raw_df)\n",
-        "\n",
-        "x_train = train_df.drop(demo_dataset.target_column, axis=1)\n",
-        "y_train = train_df[demo_dataset.target_column]\n",
-        "x_val = validation_df.drop(demo_dataset.target_column, axis=1)\n",
-        "y_val = validation_df[demo_dataset.target_column]"
-      ]
-    },
-    {
-      "cell_type": "markdown",
-      "metadata": {},
-      "source": [
-        "Here we create two regression models so that the performance of the model can be compared through ValidMind test suite.\n"
-      ]
-    },
-    {
-      "cell_type": "code",
-      "execution_count": null,
-      "metadata": {},
-      "outputs": [],
-      "source": [
-        "scale = False\n",
-        "if scale:\n",
-        "    scaler = StandardScaler()\n",
-        "    x_train = scaler.fit_transform(x_train)\n",
-        "    x_val = scaler.fit_transform(x_val)\n",
-        "\n",
-        "model = RandomForestRegressor(random_state=0)\n",
-        "model.fit(x_train, y_train)\n",
-        "s1 = model.score(x_train, y_train)\n",
-        "s2 = model.score(x_val, y_val)\n",
-        "print(\"R² of Support Vector Regressor on training set: {:.3f}\".format(s1))\n",
-        "print(\"R² of Support Vector Regressor on test set: {:.3f}\".format(s2))\n",
-        "\n",
-        "model_1 = GradientBoostingRegressor(random_state=0, max_depth=4)\n",
-        "model_1.fit(x_train, y_train)\n",
-        "model1_s1 = model_1.score(x_train, y_train)\n",
-        "model1_s2 = model_1.score(x_val, y_val)\n",
-        "print(\n",
-        "    \"R² of Support Gradient Boosting Regressor on training set: {:.3f}\".format(\n",
-        "        model1_s1\n",
-        "    )\n",
-        ")\n",
-        "print(\"R² of Support Gradient Boosting Regressor on test set: {:.3f}\".format(model1_s2))"
-      ]
-    },
-    {
-      "attachments": {},
-      "cell_type": "markdown",
-      "metadata": {
-        "id": "DTO0bN4qSPc7"
-      },
-      "source": [
-        "### Initialize the ValidMind datasets\n",
-        "\n",
-        "Before you can run tests, you must first initialize a ValidMind dataset object using the [`init_dataset`](https://docs.validmind.ai/validmind/validmind.html#init_dataset) function from the ValidMind (`vm`) module.\n",
-        "\n",
-        "This function takes a number of arguments:\n",
-        "\n",
-        "- `dataset` — the raw dataset that you want to provide as input to tests\n",
-        "- `input_id` - a unique identifier that allows tracking what inputs are used when running each individual test\n",
-        "- `target_column` — a required argument if tests require access to true values. This is the name of the target column in the dataset\n",
-        "\n",
-        "With all datasets ready, you can now initialize the raw, training and test datasets (`raw_df`, `train_df` and `test_df`) created earlier into their own dataset objects using [`vm.init_dataset()`](https://docs.validmind.ai/validmind/validmind.html#init_dataset):\n"
-      ]
-    },
-    {
-      "cell_type": "code",
-      "execution_count": null,
-      "metadata": {
-        "id": "ShiOFS7bSPc7"
-      },
-      "outputs": [],
-      "source": [
-        "vm_raw_dataset = vm.init_dataset(\n",
-        "    dataset=raw_df,\n",
-        "    input_id=\"raw_dataset\",\n",
-        "    target_column=demo_dataset.target_column,\n",
-        ")\n",
-        "\n",
-        "vm_train_ds = vm.init_dataset(\n",
-        "    dataset=train_df, input_id=\"train_dataset\", target_column=demo_dataset.target_column\n",
-        ")\n",
-        "\n",
-        "vm_test_ds = vm.init_dataset(\n",
-        "    dataset=test_df, input_id=\"test_dataset\", target_column=demo_dataset.target_column\n",
-        ")"
-      ]
-    },
-    {
-      "attachments": {},
-      "cell_type": "markdown",
-      "metadata": {
-        "id": "l6dpArGCSPc7"
-      },
-      "source": [
-        "### Initialize a model object\n",
-        "\n",
-        "Additionally, you need to initialize a ValidMind model objects (`vm_model` and `vm_model_1`) that can be passed to other functions for analysis and tests on the data. You simply intialize this model object with [`vm.init_model()`](https://docs.validmind.ai/validmind/validmind.html#init_model):\n"
-      ]
-    },
-    {
-      "cell_type": "code",
-      "execution_count": null,
-      "metadata": {
-        "id": "wE0OckXjSPc7"
-      },
-      "outputs": [],
-      "source": [
-        "vm_model = vm.init_model(\n",
-        "    model,\n",
-        "    input_id=\"random_forest_regressor\",\n",
-        ")\n",
-        "vm_model_1 = vm.init_model(\n",
-        "    model_1,\n",
-        "    input_id=\"gradient_boosting_regressor\",\n",
-        ")"
-      ]
-    },
-    {
-      "cell_type": "markdown",
-      "metadata": {},
-      "source": [
-        "### Assign predictions to the datasets\n",
-        "We can now use the assign_predictions() method from the Dataset object to link existing predictions to any model. If no prediction values are passed, the method will compute predictions automatically:"
-      ]
-    },
-    {
-      "cell_type": "code",
-      "execution_count": null,
-      "metadata": {},
-      "outputs": [],
-      "source": [
-        "vm_train_ds.assign_predictions(\n",
-        "    model=vm_model,\n",
-        ")\n",
-        "vm_train_ds.assign_predictions(\n",
-        "    model=vm_model_1,\n",
-        ")\n",
-        "vm_test_ds.assign_predictions(\n",
-        "    model=vm_model,\n",
-        ")\n",
-        "vm_test_ds.assign_predictions(\n",
-        "    model=vm_model_1,\n",
-        ")"
-      ]
-    },
-    {
-      "attachments": {},
-      "cell_type": "markdown",
-      "metadata": {
-        "id": "8xaBL0_3SPc7"
-      },
-      "source": [
-        "### Run the full suite of tests\n",
-        "\n",
-        "This is where it all comes together: you are now ready to run the documentation tests for the model as defined by the documentation template you looked at earlier.\n",
-        "\n",
-        "The [`vm.run_documentation_tests`](https://docs.validmind.ai/validmind/validmind.html#run_test_suite) function finds and runs every tests specified in the test suites and then uploads all the documentation and test artifacts that get generated to the ValidMind AI Risk Platform.\n",
-        "\n",
-        "The function takes two arguments:\n",
-        "\n",
-        "- `dataset`: The data to be tested, specified as `vm_dataset`.\n",
-        "- `model`: The candidate model to be used for testing, specified as `vm_model`. -`models`: The list of models that can be compare with candidate model.\n",
-        "\n",
-        "The variable `full_suite` then holds the result of these tests.\n"
-      ]
-    },
-    {
-      "cell_type": "code",
-      "execution_count": null,
-      "metadata": {
-        "id": "NgzKVN_gSPc8"
-      },
-      "outputs": [],
-      "source": [
-        "full_suite = vm.run_documentation_tests(\n",
-        "    inputs={\n",
-<<<<<<< HEAD
-        "        \"dataset\": vm_train_ds,\n",
-        "        \"datasets\": (vm_train_ds, vm_test_ds),\n",
-        "        \"model\": vm_model,\n",
-        "        \"models\": [vm_model_1],\n",
-=======
-        "        \"dataset\": vm_raw_dataset,\n",
-        "        \"model\": vm_model,\n",
-        "        \"models\": [vm_model_1]\n",
->>>>>>> 99b1fffc
-        "    }\n",
-        ")"
-      ]
-    },
-    {
-      "cell_type": "markdown",
-      "metadata": {},
-      "source": [
-        "## Next steps\n",
-        "\n",
-        "You can look at the results of this test suite right in the notebook where you ran the code, as you would expect. But there is a better way: view the test results as part of your model documentation right in the ValidMind Platform UI:\n",
-        "\n",
-<<<<<<< HEAD
-        "1. Log back into the [Platform UI](https://app.prod.validmind.ai)\n",
-        "\n",
-        "2. Go to **Documentation Projects** > **YOUR_UNIQUE_PROJECT_NAME** > **Documentation**.\n",
-        "\n",
-        "3. Expand the following sections and take a look around:\n",
-        "\n",
-=======
-        "1. In the [Platform UI](https://app.prod.validmind.ai), go to the **Documentation** page for the model you registered earlier.\n",
-        "\n",
-        "2. Expand the following sections and take a look around:\n",
-        "   \n",
->>>>>>> 99b1fffc
-        "   - **2. Data Preparation**\n",
-        "   - **3. Model Development**\n",
-        "\n",
-        "What you can see now is a much more easily consumable version of the documentation, including the results of the tests you just performed, along with other parts of your model documentation that still need to be completed. There is a wealth of information that gets uploaded when you run the full test suite, so take a closer look around, especially at test results that might need attention (hint: some of the tests in **2.1 Data description** look like they need some attention).\n",
-        "\n",
-        "If you want to learn more about where you are in the model documentation process, take a look at [How do I use the framework?](https://docs.validmind.ai/guide/get-started-developer-framework.html#how-do-i-use-the-framework).\n"
-      ]
-    }
-  ],
-  "metadata": {
-    "colab": {
-      "provenance": []
-    },
-    "gpuClass": "standard",
-    "kernelspec": {
-      "display_name": "Dev Framework 3.9.16",
-      "language": "python",
-      "name": "dev-framework-3.9"
-    },
-    "language_info": {
-      "codemirror_mode": {
-        "name": "ipython",
-        "version": 3
-      },
-      "file_extension": ".py",
-      "mimetype": "text/x-python",
-      "name": "python",
-      "nbconvert_exporter": "python",
-      "pygments_lexer": "ipython3",
-      "version": "3.9.16"
-    }
-  },
-  "nbformat": 4,
-  "nbformat_minor": 0
+ "cells": [
+  {
+   "attachments": {},
+   "cell_type": "markdown",
+   "metadata": {
+    "id": "ZnZV4XfHSPcw"
+   },
+   "source": [
+    "# Quickstart for California Housing Regression Model Documentation — Full Suite\n",
+    "\n",
+    "This interactive notebook guides you through the process of documenting a model with the ValidMind Developer Framework. It uses the [California Housing Price Prediction](https://scikit-learn.org/stable/modules/generated/sklearn.datasets.fetch_california_housing.html) sample dataset from Sklearn to train a simple regression model.\n",
+    "\n",
+    "As part of the notebook, you will learn how to train a sample model while exploring how the documentation process works:\n",
+    "\n",
+    "- Initializing the ValidMind Developer Framework\n",
+    "- Loading a sample dataset provided by the library to train a simple regression model\n",
+    "- Running a ValidMind test suite to quickly generate documention about the data and model\n",
+    ""
+   ]
+  },
+  {
+   "cell_type": "markdown",
+   "metadata": {},
+   "source": [
+    "## ValidMind at a glance\n",
+    "\n",
+    "ValidMind's platform enables organizations to identify, document, and manage model risks for all types of models, including AI/ML models, LLMs, and statistical models. As a model developer, you use the ValidMind Developer Framework to automate documentation and validation tests, and then use the ValidMind AI Risk Platform UI to collaborate on model documentation. Together, these products simplify model risk management, facilitate compliance with regulations and institutional standards, and enhance collaboration between yourself and model validators.\n",
+    "\n",
+    "If this is your first time trying out ValidMind, you can make use of the following resources alongside this notebook:\n",
+    "\n",
+    "- [Get started](https://docs.validmind.ai/guide/get-started.html) — The basics, including key concepts, and how our products work\n",
+    "- [Get started with the ValidMind Developer Framework](https://docs.validmind.ai/guide/get-started-developer-framework.html) — The path for developers, more code samples, and our developer reference\n",
+    ""
+   ]
+  },
+  {
+   "attachments": {},
+   "cell_type": "markdown",
+   "metadata": {
+    "id": "ZNcbDRubSPc1"
+   },
+   "source": [
+    "## Before you begin\n",
+    "\n",
+    "::: {.callout-tip}\n",
+    "### New to ValidMind? \n",
+    "For access to all features available in this notebook, create a free ValidMind account. \n",
+    "\n",
+    "Signing up is FREE — [**Sign up now**](https://app.prod.validmind.ai)\n",
+    ":::\n",
+    "\n",
+    "If you encounter errors due to missing modules in your Python environment, install the modules with `pip install`, and then re-run the notebook. For more help, refer to [Installing Python Modules](https://docs.python.org/3/installing/index.html)."
+   ]
+  },
+  {
+   "cell_type": "markdown",
+   "metadata": {},
+   "source": [
+    "## Install the client library\n",
+    "\n",
+    "The client library provides Python support for the ValidMind Developer Framework. To install it:"
+   ]
+  },
+  {
+   "cell_type": "code",
+   "execution_count": null,
+   "metadata": {
+    "id": "6G5-kHOZ7YWk"
+   },
+   "outputs": [],
+   "source": [
+    "%pip install -q validmind"
+   ]
+  },
+  {
+   "attachments": {},
+   "cell_type": "markdown",
+   "metadata": {
+    "id": "_ZqI8W5jSPc1"
+   },
+   "source": [
+    "## Initialize the client library\n",
+    "\n",
+    "ValidMind generates a unique _code snippet_ for each registered model to connect with your developer environment. You initialize the client library with this code snippet, which ensures that your documentation and tests are uploaded to the correct model when you run the notebook.\n",
+    "\n",
+    "Get your code snippet:\n",
+    "\n",
+    "1. In a browser, log into the [Platform UI](https://app.prod.validmind.ai).\n",
+    "\n",
+    "2. In the left sidebar, navigate to **Model Inventory** and click **+ Register new model**.\n",
+    "\n",
+    "3. Enter the model details, making sure to select **Binary classification** as the template and **Marketing/Sales - Attrition/Churn Management** as the use case, and click **Continue**. ([Need more help?](https://docs.validmind.ai/guide/register-models-in-model-inventory.html))\n",
+    "\n",
+    "4. Go to **Getting Started** and click **Copy snippet to clipboard**.\n",
+    "\n",
+    "Next, replace this placeholder with your own code snippet:"
+   ]
+  },
+  {
+   "cell_type": "code",
+   "execution_count": null,
+   "metadata": {
+    "id": "5hqGn9jHSPc2"
+   },
+   "outputs": [],
+   "source": [
+    "# Replace with your code snippet\n",
+    "\n",
+    "import validmind as vm\n",
+    "\n",
+    "vm.init(\n",
+    "    api_host=\"https://api.prod.validmind.ai/api/v1/tracking\",\n",
+    "    api_key=\"...\",\n",
+    "    api_secret=\"...\",\n",
+    "    project=\"...\"\n",
+    ")"
+   ]
+  },
+  {
+   "cell_type": "markdown",
+   "metadata": {},
+   "source": [
+    "## Initialize the Python environment\n",
+    "\n",
+    "Next, let's import the necessary libraries and set up your Python environment for data analysis:"
+   ]
+  },
+  {
+   "cell_type": "code",
+   "execution_count": null,
+   "metadata": {},
+   "outputs": [],
+   "source": [
+    "from sklearn.preprocessing import StandardScaler\n",
+    "from sklearn.ensemble import RandomForestRegressor, GradientBoostingRegressor\n",
+    "\n",
+    "%matplotlib inline"
+   ]
+  },
+  {
+   "cell_type": "markdown",
+   "metadata": {},
+   "source": [
+    "### Preview the documentation template\n",
+    "\n",
+    "A template predefines sections for your model documentation and provides a general outline to follow, making the documentation process much easier.\n",
+    "\n",
+    "You will upload documentation and test results into this template later on. For now, take a look at the structure that the template provides with the `vm.preview_template()` function from the ValidMind library and note the empty sections:\n",
+    ""
+   ]
+  },
+  {
+   "cell_type": "code",
+   "execution_count": null,
+   "metadata": {},
+   "outputs": [],
+   "source": [
+    "vm.preview_template()"
+   ]
+  },
+  {
+   "attachments": {},
+   "cell_type": "markdown",
+   "metadata": {
+    "id": "WT4iDaNPSPc4"
+   },
+   "source": [
+    "## Load the sample dataset\n",
+    "\n",
+    "To be able to use a sample dataset, you need to import the dataset and load it into a pandas [DataFrame](https://pandas.pydata.org/docs/reference/api/pandas.DataFrame.html), a two-dimensional tabular data structure that makes use of rows and columns:"
+   ]
+  },
+  {
+   "attachments": {},
+   "cell_type": "markdown",
+   "metadata": {
+    "id": "7iMY_9V3SPc5"
+   },
+   "source": [
+    "## Load the sample dataset\n",
+    "\n",
+    "The sample dataset used here is provided by the ValidMind library. To be able to use it, you need to import the dataset and load it into a pandas [DataFrame](https://pandas.pydata.org/docs/reference/api/pandas.DataFrame.html), a two-dimensional tabular data structure that makes use of rows and columns:"
+   ]
+  },
+  {
+   "cell_type": "code",
+   "execution_count": null,
+   "metadata": {},
+   "outputs": [],
+   "source": [
+    "# Import the sample dataset from the library\n",
+    "\n",
+    "from validmind.datasets.regression import california_housing as demo_dataset\n",
+    "\n",
+    "print(f\"Loaded demo dataset with: \\n\\n\\t• Target column: '{demo_dataset.target_column}\")\n",
+    "\n",
+    "raw_df = demo_dataset.load_data()\n",
+    "raw_df.head()"
+   ]
+  },
+  {
+   "attachments": {},
+   "cell_type": "markdown",
+   "metadata": {
+    "id": "sP6OZpdGSPc6"
+   },
+   "source": [
+    "## Document the model\n",
+    "\n",
+    "As part of documenting the model with the ValidMind Developer Framework, you need to preprocess the raw dataset, initialize some training and test datasets, initialize a model object you can use for testing, and then run the full suite of tests. "
+   ]
+  },
+  {
+   "attachments": {},
+   "cell_type": "markdown",
+   "metadata": {
+    "id": "XNI6mCy0SPc6"
+   },
+   "source": [
+    "### Prepocess the raw dataset\n",
+    "\n",
+    "Preprocessing performs a number of operations to get ready for the subsequent steps:\n",
+    "\n",
+    "- Preprocess the data: Splits the DataFrame (`df`) into multiple datasets (`train_df`, `validation_df`, and `test_df`) using `demo_dataset.preprocess` to simplify preprocessing.\n",
+    "- Separate features and targets: Drops the target column to create feature sets (`x_train`, `x_val`) and target sets (`y_train`, `y_val`).\n",
+    "- Initialize RandomForestRegressor regressor: Creates an `RandomForestRegressor` object with random state set to 0.\n",
+    "- Set evaluation metrics: Specifies metrics for model evaluation as \"errors\" and \"r2\".\n",
+    "- Fit the model: Trains the model on `x_train` and `y_train` using the validation set `(x_val, y_val)`. Verbose output is disabled."
+   ]
+  },
+  {
+   "cell_type": "code",
+   "execution_count": null,
+   "metadata": {
+    "id": "PMeDVcpsSPc7"
+   },
+   "outputs": [],
+   "source": [
+    "train_df, validation_df, test_df = demo_dataset.preprocess(raw_df)\n",
+    "\n",
+    "x_train = train_df.drop(demo_dataset.target_column, axis=1)\n",
+    "y_train = train_df[demo_dataset.target_column]\n",
+    "x_val = validation_df.drop(demo_dataset.target_column, axis=1)\n",
+    "y_val = validation_df[demo_dataset.target_column]"
+   ]
+  },
+  {
+   "cell_type": "markdown",
+   "metadata": {},
+   "source": [
+    "Here we create two regression models so that the performance of the model can be compared through ValidMind test suite."
+   ]
+  },
+  {
+   "cell_type": "code",
+   "execution_count": null,
+   "metadata": {},
+   "outputs": [],
+   "source": [
+    "scale = False\n",
+    "if scale:\n",
+    "    scaler = StandardScaler()\n",
+    "    x_train = scaler.fit_transform(x_train)\n",
+    "    x_val = scaler.fit_transform(x_val)\n",
+    "\n",
+    "model = RandomForestRegressor(random_state=0)\n",
+    "model.fit(x_train, y_train)\n",
+    "s1 = model.score(x_train, y_train)\n",
+    "s2 = model.score(x_val, y_val)\n",
+    "print(\"R² of Support Vector Regressor on training set: {:.3f}\".format(s1))\n",
+    "print(\"R² of Support Vector Regressor on test set: {:.3f}\".format(s2))\n",
+    "\n",
+    "model_1 = GradientBoostingRegressor(random_state=0, max_depth=4)\n",
+    "model_1.fit(x_train, y_train)\n",
+    "model1_s1 = model_1.score(x_train, y_train)\n",
+    "model1_s2 = model_1.score(x_val, y_val)\n",
+    "print(\n",
+    "    \"R² of Support Gradient Boosting Regressor on training set: {:.3f}\".format(\n",
+    "        model1_s1\n",
+    "    )\n",
+    ")\n",
+    "print(\"R² of Support Gradient Boosting Regressor on test set: {:.3f}\".format(model1_s2))"
+   ]
+  },
+  {
+   "attachments": {},
+   "cell_type": "markdown",
+   "metadata": {
+    "id": "DTO0bN4qSPc7"
+   },
+   "source": [
+    "### Initialize the ValidMind datasets\n",
+    "\n",
+    "Before you can run tests, you must first initialize a ValidMind dataset object using the [`init_dataset`](https://docs.validmind.ai/validmind/validmind.html#init_dataset) function from the ValidMind (`vm`) module. \n",
+    "\n",
+    "This function takes a number of arguments:\n",
+    "\n",
+    "- `dataset` — the raw dataset that you want to provide as input to tests\n",
+    "- `input_id` - a unique identifier that allows tracking what inputs are used when running each individual test\n",
+    "- `target_column` — a required argument if tests require access to true values. This is the name of the target column in the dataset\n",
+    "\n",
+    "With all datasets ready, you can now initialize the raw, training and test datasets (`raw_df`, `train_df` and `test_df`) created earlier into their own dataset objects using [`vm.init_dataset()`](https://docs.validmind.ai/validmind/validmind.html#init_dataset):"
+   ]
+  },
+  {
+   "cell_type": "code",
+   "execution_count": null,
+   "metadata": {
+    "id": "ShiOFS7bSPc7"
+   },
+   "outputs": [],
+   "source": [
+    "vm_raw_dataset = vm.init_dataset(\n",
+    "    dataset=raw_df,\n",
+    "    input_id=\"raw_dataset\",\n",
+    "    target_column=demo_dataset.target_column,\n",
+    ")\n",
+    "\n",
+    "vm_train_ds = vm.init_dataset(\n",
+    "    dataset=train_df, input_id=\"train_dataset\", target_column=demo_dataset.target_column\n",
+    ")\n",
+    "\n",
+    "vm_test_ds = vm.init_dataset(\n",
+    "    dataset=test_df, input_id=\"test_dataset\", target_column=demo_dataset.target_column\n",
+    ")"
+   ]
+  },
+  {
+   "attachments": {},
+   "cell_type": "markdown",
+   "metadata": {
+    "id": "l6dpArGCSPc7"
+   },
+   "source": [
+    "### Initialize a model object \n",
+    "\n",
+    "Additionally, you need to initialize a ValidMind model objects (`vm_model` and `vm_model_1`) that can be passed to other functions for analysis and tests on the data. You simply intialize this model object with [`vm.init_model()`](https://docs.validmind.ai/validmind/validmind.html#init_model):"
+   ]
+  },
+  {
+   "cell_type": "code",
+   "execution_count": null,
+   "metadata": {
+    "id": "wE0OckXjSPc7"
+   },
+   "outputs": [],
+   "source": [
+    "vm_model = vm.init_model(\n",
+    "    model,\n",
+    "    input_id=\"random_forest_regressor\",\n",
+    ")\n",
+    "vm_model_1 = vm.init_model(\n",
+    "    model_1,\n",
+    "    input_id=\"gradient_boosting_regressor\",\n",
+    ")"
+   ]
+  },
+  {
+   "cell_type": "markdown",
+   "metadata": {},
+   "source": [
+    "### Assign predictions to the datasets\n",
+    "We can now use the assign_predictions() method from the Dataset object to link existing predictions to any model. If no prediction values are passed, the method will compute predictions automatically:"
+   ]
+  },
+  {
+   "cell_type": "code",
+   "execution_count": null,
+   "metadata": {},
+   "outputs": [],
+   "source": [
+    "vm_train_ds.assign_predictions(\n",
+    "    model=vm_model,\n",
+    ")\n",
+    "vm_train_ds.assign_predictions(\n",
+    "    model=vm_model_1,\n",
+    ")\n",
+    "vm_test_ds.assign_predictions(\n",
+    "    model=vm_model,\n",
+    ")\n",
+    "vm_test_ds.assign_predictions(\n",
+    "    model=vm_model_1,\n",
+    ")"
+   ]
+  },
+  {
+   "attachments": {},
+   "cell_type": "markdown",
+   "metadata": {
+    "id": "8xaBL0_3SPc7"
+   },
+   "source": [
+    "### Run the full suite of tests\n",
+    "\n",
+    "This is where it all comes together: you are now ready to run the documentation tests for the model as defined by the documentation template you looked at earlier. \n",
+    "\n",
+    "The [`vm.run_documentation_tests`](https://docs.validmind.ai/validmind/validmind.html#run_test_suite) function finds and runs every tests specified in the test suites and then uploads all the documentation and test artifacts that get generated to the ValidMind AI Risk Platform. \n",
+    "\n",
+    "The function takes two arguments:\n",
+    "\n",
+    "- `dataset`: The data to be tested, specified as `vm_dataset`.\n",
+    "- `model`: The candidate model to be used for testing, specified as `vm_model`.\n",
+    "-`models`: The list of models that can be compare with candidate model.\n",
+    "\n",
+    "The variable `full_suite` then holds the result of these tests."
+   ]
+  },
+  {
+   "cell_type": "code",
+   "execution_count": null,
+   "metadata": {
+    "id": "NgzKVN_gSPc8"
+   },
+   "outputs": [],
+   "source": [
+    "full_suite = vm.run_documentation_tests(\n",
+    "    inputs={\n",
+    "        \"dataset\": vm_train_ds,\n",
+    "        \"datasets\": (vm_train_ds, vm_test_ds),\n",
+    "        \"model\": vm_model,\n",
+    "        \"models\":[vm_model_1]\n",
+    "    }\n",
+    ")"
+   ]
+  },
+  {
+   "cell_type": "markdown",
+   "metadata": {},
+   "source": [
+    "## Next steps\n",
+    "\n",
+    "You can look at the results of this test suite right in the notebook where you ran the code, as you would expect. But there is a better way: view the test results as part of your model documentation right in the ValidMind Platform UI:\n",
+    "\n",
+    "1. In the [Platform UI](https://app.prod.validmind.ai), go to the **Documentation** page for the model you registered earlier.\n",
+    "\n",
+    "2. Expand the following sections and take a look around:\n",
+    "\n",
+    "   - **2. Data Preparation**\n",
+    "   - **3. Model Development**\n",
+    "\n",
+    "What you can see now is a much more easily consumable version of the documentation, including the results of the tests you just performed, along with other parts of your model documentation that still need to be completed. There is a wealth of information that gets uploaded when you run the full test suite, so take a closer look around, especially at test results that might need attention (hint: some of the tests in **2.1 Data description** look like they need some attention).\n",
+    "\n",
+    "If you want to learn more about where you are in the model documentation process, take a look at [How do I use the framework?](https://docs.validmind.ai/guide/get-started-developer-framework.html#how-do-i-use-the-framework).\n",
+    ""
+   ]
+  }
+ ],
+ "metadata": {
+  "colab": {
+   "provenance": []
+  },
+  "gpuClass": "standard",
+  "kernelspec": {
+   "display_name": "Dev Framework 3.9.16",
+   "language": "python",
+   "name": "dev-framework-3.9"
+  },
+  "language_info": {
+   "codemirror_mode": {
+    "name": "ipython",
+    "version": 3
+   },
+   "file_extension": ".py",
+   "mimetype": "text/x-python",
+   "name": "python",
+   "nbconvert_exporter": "python",
+   "pygments_lexer": "ipython3",
+   "version": "3.9.16"
+  }
+ },
+ "nbformat": 4,
+ "nbformat_minor": 0
 }