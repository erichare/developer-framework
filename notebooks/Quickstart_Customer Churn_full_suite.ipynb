--- conflicted
+++ resolved
@@ -1,4 +1,3 @@
-<<<<<<< HEAD
 {
     "cells": [
         {
@@ -41,19 +40,11 @@
         },
         {
             "cell_type": "code",
-            "execution_count": 1,
+            "execution_count": null,
             "metadata": {
                 "id": "6G5-kHOZ7YWk"
             },
-            "outputs": [
-                {
-                    "name": "stdout",
-                    "output_type": "stream",
-                    "text": [
-                        "Note: you may need to restart the kernel to use updated packages.\n"
-                    ]
-                }
-            ],
+            "outputs": [],
             "source": [
                 "%pip install -q validmind"
             ]
@@ -70,7 +61,7 @@
         },
         {
             "cell_type": "code",
-            "execution_count": 2,
+            "execution_count": null,
             "metadata": {
                 "id": "wWSRFSO77N6w"
             },
@@ -119,19 +110,11 @@
         },
         {
             "cell_type": "code",
-            "execution_count": 3,
+            "execution_count": null,
             "metadata": {
                 "id": "5hqGn9jHSPc2"
             },
-            "outputs": [
-                {
-                    "name": "stderr",
-                    "output_type": "stream",
-                    "text": [
-                        "2023-09-26 22:07:16,032 - INFO(validmind.api_client): Connected to ValidMind. Project: Customer Churn - Initial Validation (clkvhtg6g0005q08h5h9uhtjl)\n"
-                    ]
-                }
-            ],
+            "outputs": [],
             "source": [
                 "## Replace the code below with the code snippet from your project ## \n",
                 "\n",
@@ -158,24 +141,9 @@
         },
         {
             "cell_type": "code",
-            "execution_count": 4,
+            "execution_count": null,
             "metadata": {},
-            "outputs": [
-                {
-                    "data": {
-                        "application/vnd.jupyter.widget-view+json": {
-                            "model_id": "cf8be7b054e94e2b87aa5a03dd6eaf5f",
-                            "version_major": 2,
-                            "version_minor": 0
-                        },
-                        "text/plain": [
-                            "Accordion(children=(Accordion(children=(HTML(value='<p>Empty Section</p>'), Accordion(children=(HTML(value='<p…"
-                        ]
-                    },
-                    "metadata": {},
-                    "output_type": "display_data"
-                }
-            ],
+            "outputs": [],
             "source": [
                 "vm.preview_template()"
             ]
@@ -202,7 +170,7 @@
         },
         {
             "cell_type": "code",
-            "execution_count": 5,
+            "execution_count": null,
             "metadata": {
                 "id": "BlNanClPSPc5"
             },
@@ -230,19 +198,11 @@
         },
         {
             "cell_type": "code",
-            "execution_count": 6,
+            "execution_count": null,
             "metadata": {
                 "id": "X64u5AbHSPc6"
             },
-            "outputs": [
-                {
-                    "name": "stderr",
-                    "output_type": "stream",
-                    "text": [
-                        "2023-09-26 22:07:17,972 - INFO(validmind.client): Pandas dataset detected. Initializing VM Dataset instance...\n"
-                    ]
-                }
-            ],
+            "outputs": [],
             "source": [
                 "vm_dataset = vm.init_dataset(\n",
                 "    dataset=df,\n",
@@ -293,55 +253,11 @@
         },
         {
             "cell_type": "code",
-            "execution_count": 7,
+            "execution_count": null,
             "metadata": {
                 "id": "PMeDVcpsSPc7"
             },
-            "outputs": [
-                {
-                    "data": {
-                        "text/html": [
-                            "<style>#sk-container-id-1 {color: black;}#sk-container-id-1 pre{padding: 0;}#sk-container-id-1 div.sk-toggleable {background-color: white;}#sk-container-id-1 label.sk-toggleable__label {cursor: pointer;display: block;width: 100%;margin-bottom: 0;padding: 0.3em;box-sizing: border-box;text-align: center;}#sk-container-id-1 label.sk-toggleable__label-arrow:before {content: \"▸\";float: left;margin-right: 0.25em;color: #696969;}#sk-container-id-1 label.sk-toggleable__label-arrow:hover:before {color: black;}#sk-container-id-1 div.sk-estimator:hover label.sk-toggleable__label-arrow:before {color: black;}#sk-container-id-1 div.sk-toggleable__content {max-height: 0;max-width: 0;overflow: hidden;text-align: left;background-color: #f0f8ff;}#sk-container-id-1 div.sk-toggleable__content pre {margin: 0.2em;color: black;border-radius: 0.25em;background-color: #f0f8ff;}#sk-container-id-1 input.sk-toggleable__control:checked~div.sk-toggleable__content {max-height: 200px;max-width: 100%;overflow: auto;}#sk-container-id-1 input.sk-toggleable__control:checked~label.sk-toggleable__label-arrow:before {content: \"▾\";}#sk-container-id-1 div.sk-estimator input.sk-toggleable__control:checked~label.sk-toggleable__label {background-color: #d4ebff;}#sk-container-id-1 div.sk-label input.sk-toggleable__control:checked~label.sk-toggleable__label {background-color: #d4ebff;}#sk-container-id-1 input.sk-hidden--visually {border: 0;clip: rect(1px 1px 1px 1px);clip: rect(1px, 1px, 1px, 1px);height: 1px;margin: -1px;overflow: hidden;padding: 0;position: absolute;width: 1px;}#sk-container-id-1 div.sk-estimator {font-family: monospace;background-color: #f0f8ff;border: 1px dotted black;border-radius: 0.25em;box-sizing: border-box;margin-bottom: 0.5em;}#sk-container-id-1 div.sk-estimator:hover {background-color: #d4ebff;}#sk-container-id-1 div.sk-parallel-item::after {content: \"\";width: 100%;border-bottom: 1px solid gray;flex-grow: 1;}#sk-container-id-1 div.sk-label:hover label.sk-toggleable__label {background-color: #d4ebff;}#sk-container-id-1 div.sk-serial::before {content: \"\";position: absolute;border-left: 1px solid gray;box-sizing: border-box;top: 0;bottom: 0;left: 50%;z-index: 0;}#sk-container-id-1 div.sk-serial {display: flex;flex-direction: column;align-items: center;background-color: white;padding-right: 0.2em;padding-left: 0.2em;position: relative;}#sk-container-id-1 div.sk-item {position: relative;z-index: 1;}#sk-container-id-1 div.sk-parallel {display: flex;align-items: stretch;justify-content: center;background-color: white;position: relative;}#sk-container-id-1 div.sk-item::before, #sk-container-id-1 div.sk-parallel-item::before {content: \"\";position: absolute;border-left: 1px solid gray;box-sizing: border-box;top: 0;bottom: 0;left: 50%;z-index: -1;}#sk-container-id-1 div.sk-parallel-item {display: flex;flex-direction: column;z-index: 1;position: relative;background-color: white;}#sk-container-id-1 div.sk-parallel-item:first-child::after {align-self: flex-end;width: 50%;}#sk-container-id-1 div.sk-parallel-item:last-child::after {align-self: flex-start;width: 50%;}#sk-container-id-1 div.sk-parallel-item:only-child::after {width: 0;}#sk-container-id-1 div.sk-dashed-wrapped {border: 1px dashed gray;margin: 0 0.4em 0.5em 0.4em;box-sizing: border-box;padding-bottom: 0.4em;background-color: white;}#sk-container-id-1 div.sk-label label {font-family: monospace;font-weight: bold;display: inline-block;line-height: 1.2em;}#sk-container-id-1 div.sk-label-container {text-align: center;}#sk-container-id-1 div.sk-container {/* jupyter's `normalize.less` sets `[hidden] { display: none; }` but bootstrap.min.css set `[hidden] { display: none !important; }` so we also need the `!important` here to be able to override the default hidden behavior on the sphinx rendered scikit-learn.org. See: https://github.com/scikit-learn/scikit-learn/issues/21755 */display: inline-block !important;position: relative;}#sk-container-id-1 div.sk-text-repr-fallback {display: none;}</style><div id=\"sk-container-id-1\" class=\"sk-top-container\"><div class=\"sk-text-repr-fallback\"><pre>XGBClassifier(base_score=None, booster=None, callbacks=None,\n",
-                            "              colsample_bylevel=None, colsample_bynode=None,\n",
-                            "              colsample_bytree=None, early_stopping_rounds=10,\n",
-                            "              enable_categorical=False, eval_metric=[&#x27;error&#x27;, &#x27;logloss&#x27;, &#x27;auc&#x27;],\n",
-                            "              feature_types=None, gamma=None, gpu_id=None, grow_policy=None,\n",
-                            "              importance_type=None, interaction_constraints=None,\n",
-                            "              learning_rate=None, max_bin=None, max_cat_threshold=None,\n",
-                            "              max_cat_to_onehot=None, max_delta_step=None, max_depth=None,\n",
-                            "              max_leaves=None, min_child_weight=None, missing=nan,\n",
-                            "              monotone_constraints=None, n_estimators=100, n_jobs=None,\n",
-                            "              num_parallel_tree=None, predictor=None, random_state=None, ...)</pre><b>In a Jupyter environment, please rerun this cell to show the HTML representation or trust the notebook. <br />On GitHub, the HTML representation is unable to render, please try loading this page with nbviewer.org.</b></div><div class=\"sk-container\" hidden><div class=\"sk-item\"><div class=\"sk-estimator sk-toggleable\"><input class=\"sk-toggleable__control sk-hidden--visually\" id=\"sk-estimator-id-1\" type=\"checkbox\" checked><label for=\"sk-estimator-id-1\" class=\"sk-toggleable__label sk-toggleable__label-arrow\">XGBClassifier</label><div class=\"sk-toggleable__content\"><pre>XGBClassifier(base_score=None, booster=None, callbacks=None,\n",
-                            "              colsample_bylevel=None, colsample_bynode=None,\n",
-                            "              colsample_bytree=None, early_stopping_rounds=10,\n",
-                            "              enable_categorical=False, eval_metric=[&#x27;error&#x27;, &#x27;logloss&#x27;, &#x27;auc&#x27;],\n",
-                            "              feature_types=None, gamma=None, gpu_id=None, grow_policy=None,\n",
-                            "              importance_type=None, interaction_constraints=None,\n",
-                            "              learning_rate=None, max_bin=None, max_cat_threshold=None,\n",
-                            "              max_cat_to_onehot=None, max_delta_step=None, max_depth=None,\n",
-                            "              max_leaves=None, min_child_weight=None, missing=nan,\n",
-                            "              monotone_constraints=None, n_estimators=100, n_jobs=None,\n",
-                            "              num_parallel_tree=None, predictor=None, random_state=None, ...)</pre></div></div></div></div></div>"
-                        ],
-                        "text/plain": [
-                            "XGBClassifier(base_score=None, booster=None, callbacks=None,\n",
-                            "              colsample_bylevel=None, colsample_bynode=None,\n",
-                            "              colsample_bytree=None, early_stopping_rounds=10,\n",
-                            "              enable_categorical=False, eval_metric=['error', 'logloss', 'auc'],\n",
-                            "              feature_types=None, gamma=None, gpu_id=None, grow_policy=None,\n",
-                            "              importance_type=None, interaction_constraints=None,\n",
-                            "              learning_rate=None, max_bin=None, max_cat_threshold=None,\n",
-                            "              max_cat_to_onehot=None, max_delta_step=None, max_depth=None,\n",
-                            "              max_leaves=None, min_child_weight=None, missing=nan,\n",
-                            "              monotone_constraints=None, n_estimators=100, n_jobs=None,\n",
-                            "              num_parallel_tree=None, predictor=None, random_state=None, ...)"
-                        ]
-                    },
-                    "execution_count": 7,
-                    "metadata": {},
-                    "output_type": "execute_result"
-                }
-            ],
+            "outputs": [],
             "source": [
                 "train_df, validation_df, test_df = demo_dataset.preprocess(df)\n",
                 "\n",
@@ -374,22 +290,11 @@
         },
         {
             "cell_type": "code",
-            "execution_count": 8,
+            "execution_count": null,
             "metadata": {
                 "id": "ShiOFS7bSPc7"
             },
-            "outputs": [
-                {
-                    "name": "stderr",
-                    "output_type": "stream",
-                    "text": [
-                        "2023-09-26 22:07:18,121 - INFO(validmind.client): The 'type' argument to init_dataset() argument is deprecated and no longer required.\n",
-                        "2023-09-26 22:07:18,122 - INFO(validmind.client): Pandas dataset detected. Initializing VM Dataset instance...\n",
-                        "2023-09-26 22:07:18,137 - INFO(validmind.client): The 'type' argument to init_dataset() argument is deprecated and no longer required.\n",
-                        "2023-09-26 22:07:18,137 - INFO(validmind.client): Pandas dataset detected. Initializing VM Dataset instance...\n"
-                    ]
-                }
-            ],
+            "outputs": [],
             "source": [
                 "vm_train_ds = vm.init_dataset(\n",
                 "    dataset=train_df,\n",
@@ -416,7 +321,7 @@
         },
         {
             "cell_type": "code",
-            "execution_count": 9,
+            "execution_count": null,
             "metadata": {
                 "id": "wE0OckXjSPc7"
             },
@@ -451,40 +356,11 @@
         },
         {
             "cell_type": "code",
-            "execution_count": 10,
+            "execution_count": null,
             "metadata": {
                 "id": "NgzKVN_gSPc8"
             },
-            "outputs": [
-                {
-                    "data": {
-                        "application/vnd.jupyter.widget-view+json": {
-                            "model_id": "0ea67d36760b4c51a8cacfe814c79a45",
-                            "version_major": 2,
-                            "version_minor": 0
-                        },
-                        "text/plain": [
-                            "HBox(children=(Label(value='Running test suite...'), IntProgress(value=0, max=54)))"
-                        ]
-                    },
-                    "metadata": {},
-                    "output_type": "display_data"
-                },
-                {
-                    "data": {
-                        "application/vnd.jupyter.widget-view+json": {
-                            "model_id": "398b05eb322749f28d247cbfdae4032d",
-                            "version_major": 2,
-                            "version_minor": 0
-                        },
-                        "text/plain": [
-                            "VBox(children=(HTML(value='<h2>Test Suite Results: <i style=\"color: #DE257E\">Binary Classification V2</i></h2>…"
-                        ]
-                    },
-                    "metadata": {},
-                    "output_type": "display_data"
-                }
-            ],
+            "outputs": [],
             "source": [
                 "full_suite = vm.run_documentation_tests(\n",
                 "    dataset=vm_dataset,\n",
@@ -528,7 +404,4 @@
     },
     "nbformat": 4,
     "nbformat_minor": 0
-}
-=======
-{"cells":[{"attachments":{},"cell_type":"markdown","metadata":{"id":"ZnZV4XfHSPcw"},"source":["# Quickstart - Customer Churn Full Suite Model Documentation"]},{"attachments":{},"cell_type":"markdown","metadata":{"id":"2U6BG9c7SPc0"},"source":["This interactive notebook will guide you through documenting a model using the ValidMind Developer framework. We will use sample datasets provided by the library and train a simple classification model.\n","\n","For this simple demonstration, we will use the following bank customer churn dataset from Kaggle: https://www.kaggle.com/code/kmalit/bank-customer-churn-prediction/data.\n","\n","We will train a sample model and demonstrate the following documentation functionalities:\n","\n","- Initializing the ValidMind Developer Framework\n","- Using a sample datasets provided by the library to train a simple classification model\n","- Running a test suite to quickly generate document about the data and model"]},{"attachments":{},"cell_type":"markdown","metadata":{"id":"ZNcbDRubSPc1"},"source":["## Install ValidMind Developer Framework\n"]},{"cell_type":"code","execution_count":null,"metadata":{"id":"6G5-kHOZ7YWk"},"outputs":[],"source":["%pip install -q validmind"]},{"attachments":{},"cell_type":"markdown","metadata":{"id":"Aw7QPCng7Bcu"},"source":["## Initializing the Python environment"]},{"cell_type":"code","execution_count":null,"metadata":{"id":"wWSRFSO77N6w"},"outputs":[],"source":["import pandas as pd\n","import xgboost as xgb\n","\n","from sklearn.metrics import accuracy_score\n","from sklearn.model_selection import train_test_split\n","\n","%matplotlib inline"]},{"attachments":{},"cell_type":"markdown","metadata":{"id":"_ZqI8W5jSPc1"},"source":["## Initializing the ValidMind Client Library\n","\n","Log in to the ValidMind platform with your registered email address, and navigate to the Documentation Projects page.\n","\n","### Creating a new Documentation Project \n","\n","***(Note: if a documentation project has already been created, you can skip this section and head directly \"Finding Project API key and secret\")***\n","\n","Clicking on \"Create a new project\" allows to you to register a new documentation project for our demo model. \n","\n","Select \"Customer Churn model\" from the Model drop-down, and \"Initial Validation\" as Type. Finally, click on \"Create Project\".\n","\n","### Finding the project API key and secret \n","\n","In the \"Client Integration\" page of the newly created project, you will find the initialization code that allows the client library to associate documentation and tests with the appropriate project. The initialization code configures the following arguments: \n","\n","* api_host: Location of the ValidMind API.\n","* api_key: Account API key.\n","* api_secret: Account Secret key.\n","* project: The project identifier. The `project` argument is mandatory since it allows the library to associate all data collected with a specific account project.\n","\n","\n","The code snippet can be copied and pasted directly in the cell below to initialize the ValidMind Developer Framework when run:  "]},{"cell_type":"code","execution_count":null,"metadata":{"id":"5hqGn9jHSPc2"},"outputs":[],"source":["## Replace the code below with the code snippet from your project ## \n","\n","import validmind as vm\n","\n","vm.init(\n","    api_host = \"https://api.prod.validmind.ai/api/v1/tracking\",\n","    api_key = \"...\",\n","    api_secret = \"...\",\n","    project = \"...\"\n",")"]},{"cell_type":"markdown","metadata":{},"source":["## Preview the model's documentation template\n","\n","All models are assigned a documentation template when registered. The template defines a list of sections that are used to document the model. Each section can contain any number of rich text and test driven blocks that populate the documentation. Test driven blocks are populated by running tests against the model.\n","\n","We can preview the model documentation template for this project by running the following code:"]},{"cell_type":"code","execution_count":null,"metadata":{},"outputs":[],"source":["vm.preview_template()"]},{"attachments":{},"cell_type":"markdown","metadata":{"id":"WT4iDaNPSPc4"},"source":["## Load the demo dataset"]},{"attachments":{},"cell_type":"markdown","metadata":{"id":"hkZ9KTV1SPc4"},"source":["For the purpose of this demonstration, we will use a sample dataset provided by the ValidMind library. "]},{"cell_type":"code","execution_count":null,"metadata":{"id":"BlNanClPSPc5"},"outputs":[],"source":["# Import the sample dataset from the library\n","from validmind.datasets.classification import customer_churn as demo_dataset\n","# You can try a different dataset with: \n","#from validmind.datasets.classification import taiwan_credit as demo_dataset\n","\n","df = demo_dataset.load_data()"]},{"attachments":{},"cell_type":"markdown","metadata":{"id":"7iMY_9V3SPc5"},"source":["#### Initialize a dataset object for ValidMind\n","\n","Before running the test plan, we must first initialize a ValidMind dataset object using the `init_dataset` function from the `vm` module. This function takes in arguements: `dataset` which is the dataset that we want to analyze; `target_column` which is used to identify the target variable; `class_labels` which is used to identify the labels used for classification model training."]},{"cell_type":"code","execution_count":null,"metadata":{"id":"X64u5AbHSPc6"},"outputs":[],"source":["vm_dataset = vm.init_dataset(\n","    dataset=df,\n","    target_column=demo_dataset.target_column,\n","    class_labels=demo_dataset.class_labels\n",")"]},{"attachments":{},"cell_type":"markdown","metadata":{"id":"sP6OZpdGSPc6"},"source":["## Documenting the model"]},{"attachments":{},"cell_type":"markdown","metadata":{"id":"A8X_UX3kSPc6"},"source":["We will need to preprocess the dataset and produce the training, test and validation splits first."]},{"attachments":{},"cell_type":"markdown","metadata":{"id":"XNI6mCy0SPc6"},"source":["### Prepocess the raw dataset"]},{"attachments":{},"cell_type":"markdown","metadata":{"id":"9BI_kSacSPc6"},"source":["For demonstration purposes, we simplified the preprocessing using demo_dataset.preprocess which executes the following operations: "]},{"cell_type":"code","execution_count":null,"metadata":{"id":"PMeDVcpsSPc7"},"outputs":[],"source":["train_df, validation_df, test_df = demo_dataset.preprocess(df)\n","\n","x_train = train_df.drop(demo_dataset.target_column, axis=1)\n","y_train = train_df[demo_dataset.target_column]\n","x_val = validation_df.drop(demo_dataset.target_column, axis=1)\n","y_val = validation_df[demo_dataset.target_column]\n","\n","model = xgb.XGBClassifier(early_stopping_rounds=10)\n","model.set_params(\n","    eval_metric=[\"error\", \"logloss\", \"auc\"],\n",")\n","model.fit(\n","    x_train,\n","    y_train,\n","    eval_set=[(x_val, y_val)],\n","    verbose=False,\n",")"]},{"attachments":{},"cell_type":"markdown","metadata":{"id":"DTO0bN4qSPc7"},"source":["We can now initialize the training and test datasets into dataset objects using vm.init_dataset():"]},{"cell_type":"code","execution_count":null,"metadata":{"id":"ShiOFS7bSPc7"},"outputs":[],"source":["vm_train_ds = vm.init_dataset(\n","    dataset=train_df,\n","    type=\"generic\",\n","    target_column=demo_dataset.target_column\n",")\n","\n","vm_test_ds = vm.init_dataset(\n","    dataset=test_df,\n","    type=\"generic\",\n","    target_column=demo_dataset.target_column\n",")"]},{"attachments":{},"cell_type":"markdown","metadata":{"id":"l6dpArGCSPc7"},"source":["We also initialize a model object using vm.init_model():"]},{"cell_type":"code","execution_count":null,"metadata":{"id":"wE0OckXjSPc7"},"outputs":[],"source":["vm_model = vm.init_model(\n","    model,\n","    train_ds=vm_train_ds,\n","    test_ds=vm_test_ds,\n",")"]},{"attachments":{},"cell_type":"markdown","metadata":{"id":"8xaBL0_3SPc7"},"source":["### Run the template documentation suite"]},{"attachments":{},"cell_type":"markdown","metadata":{"id":"XtVcr5ZvSPc8"},"source":["We are now ready to run the model's documentation tests as defined in its template. The following function runs every test in the template and sends all documentation artifacts to the ValidMind platform."]},{"cell_type":"code","execution_count":null,"metadata":{"id":"NgzKVN_gSPc8"},"outputs":[],"source":["full_suite = vm.run_documentation_tests(\n","    dataset=vm_dataset,\n","    model=vm_model\n",")"]},{"attachments":{},"cell_type":"markdown","metadata":{"id":"wRAwBDWXSPc8"},"source":["You can access and review the resulting documentation in the ValidMind UI, in the \"Model Development\" section of the model documentation. "]}],"metadata":{"colab":{"provenance":[]},"gpuClass":"standard","kernelspec":{"display_name":"Dev Framework 3.9.16","language":"python","name":"dev-framework-3.9"},"language_info":{"codemirror_mode":{"name":"ipython","version":3},"file_extension":".py","mimetype":"text/x-python","name":"python","nbconvert_exporter":"python","pygments_lexer":"ipython3","version":"3.9.16"}},"nbformat":4,"nbformat_minor":0}
->>>>>>> 169600ab
+}